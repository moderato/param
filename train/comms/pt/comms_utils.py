# Copyright (c) Facebook, Inc. and its affiliates.
#
# This source code is licensed under the MIT license found in the
# LICENSE file in the root directory of this source tree.

from __future__ import absolute_import, division, print_function, unicode_literals

import logging
import os
import random
import sys
import time
from abc import ABC, abstractmethod
from collections import OrderedDict
from dataclasses import dataclass
from io import StringIO

import torch
from torch.autograd.profiler import record_function

random.seed()

logger = logging.getLogger(__name__)


def gracefulExit():
    # TODO: Is this the best way to exit?
    # WARNING: Assuming sys is always used, should find a platform-independent way to gracefully exit.
    sys.exit()


def parsesize(ipValue):
    """nccl-tests compatible input-size parsing."""
    units = 0
    size = 0.0

    value = ""
    if ipValue.find("G") != -1:
        units = 1024 * 1024 * 1024
        unitIdx = ipValue.find("G")
        value = ipValue[0:unitIdx]

    elif ipValue.find("M") != -1:
        units = 1024 * 1024
        unitIdx = ipValue.find("M")
        value = ipValue[0:unitIdx]

    elif ipValue.find("K") != -1:
        units = 1024
        unitIdx = ipValue.find("K")
        value = ipValue[0:unitIdx]
    elif ipValue.isnumeric():
        units = 1
        value = ipValue
    else:
        print("\t ERROR: Could not parse input size %s " % (ipValue))
        gracefulExit()

    size = int(value) * units
    return int(size)


def parseRankList(ipStr, ipName, comms_world_info):
    rankList = [] # default empty

    if ipStr:
        if ipStr.isnumeric():
            # single rank
            rankList = [int(ipStr)]
        elif ipStr.find(",") != -1:
            # list of unique ranks separated by comma
            rankList = list(map(int, [r.strip() for r in ipStr.split(",")]))
            rankList = list(OrderedDict.fromkeys(rankList))
        elif ipStr.find(":") != -1:
            # a range of ranks defined by [start:end]
            pos = list(map(int, [r.strip() for r in ipStr.split(":")]))
            rankList = [*range(pos[0], pos[1] + 1)]

        # Check if input is valid
        if len(rankList) == 0 or any(
            r < 0 or r >= comms_world_info.world_size for r in rankList
        ):
            if comms_world_info.global_rank == 0:
                print("\t ERROR: Could not parse %s %s" % (ipName, ipStr))
            gracefulExit()
    return rankList


def getAlgBW(elapsedTimeNS, dataSize, numIters):
    # Similar to how algorithmic bandwidth is computed in nccl-tests.
    avgIterNS = 0.0
    if numIters != 0:
        avgIterNS = elapsedTimeNS / (numIters)

    algBW = 0.0
    if avgIterNS != 0:
        algBW = (dataSize) / (avgIterNS)  # dataSize dividied by ns gives us GBps
    return (avgIterNS, algBW)


def getSizes(beginSize, endSize, stepFactor):
    curSize = beginSize
    numIters = 0
    maxIters = 100
    allSizes = []
    while curSize <= endSize:
        allSizes.append(curSize)
        curSize = curSize * stepFactor
        numIters = numIters + 1
        if numIters > 100:
            print(
                "\t ERROR: For finding allSizes numIters: %d is greater than maxIters: %d "
                % (numIters, maxIters)
            )
            break
    return allSizes


def fixBeginSize(commsParams, world_size):
    # ensures we will have atleast one member/rank
    if (commsParams.collective == "all_to_all") or (
        commsParams.collective == "all_to_allv"
    ):
        if (commsParams.beginSize / commsParams.element_size) < world_size:
            commsParams.beginSize = world_size * commsParams.element_size
    elif (commsParams.collective == "all_reduce") or (
        commsParams.collective == "reduce"
    ):
        if commsParams.beginSize < commsParams.element_size:
            commsParams.beginSize = commsParams.element_size


def get_rank_details(backendFuncs):
    local_rank = backendFuncs.get_local_rank()
    global_rank = backendFuncs.get_global_rank()
    world_size = backendFuncs.get_world_size()
    group = backendFuncs.get_default_group(world_size)
    curDevice = backendFuncs.get_device()
    curHwDevice = backendFuncs.get_hw_device()

    return (local_rank, global_rank, world_size, group, curDevice, curHwDevice)


def env2int(env_list, default=-1):
    for e in env_list:
        val = int(os.environ.get(e, -1))
        if val >= 0:
            return val
    return default


def read_mpi_env_vars():
    world_size = env2int(["PMI_SIZE", "OMPI_COMM_WORLD_SIZE", "MV2_COMM_WORLD_SIZE"], 1)

    local_size = env2int(
        ["MPI_LOCALNRANKS", "OMPI_COMM_WORLD_LOCAL_SIZE", "MV2_COMM_WORLD_LOCAL_SIZE"],
        1,
    )

    global_rank = env2int(
        ["PMI_RANK", "OMPI_COMM_WORLD_RANK", "MV2_COMM_WORLD_RANK"], 0
    )

    local_rank = env2int(
        ["MPI_LOCALRANKID", "OMPI_COMM_WORLD_LOCAL_RANK", "MV2_COMM_WORLD_LOCAL_RANK"],
        0,
    )

    mpi_env_params = {}
    mpi_env_params["world_size"] = world_size
    mpi_env_params["local_size"] = local_size
    mpi_env_params["global_rank"] = global_rank
    mpi_env_params["local_rank"] = local_rank
    return mpi_env_params


def commonUrlRead(remotePath):
    import urllib.request

    # TODO: Error handle
    with urllib.request.urlopen(remotePath) as rf:
        contents = rf.read()
    return StringIO(contents.decode("utf-8"))


def initQuantCommCtx(collectiveArgs, commsParams):
    logger.info(f"communication bitwidth set to {commsParams.bitwidth}")
    try:
        from internals import initialize_collectiveArgs_internal

        initialize_collectiveArgs_internal(collectiveArgs, commsParams)
    except ImportError:
        # cannot do quantization, reset bitwidth
        logger.warning("quantization not supported, disabled and continue...")
        commsParams.bitwidth = 32
        pass


def clearQuantCommCtx(collectiveArgs):
    try:
        logger.debug("Removing installed quantization handlers.")
        from internals import remove_quantization_handlers

        remove_quantization_handlers(collectiveArgs)
    except ImportError:
        pass


@dataclass
class paramTimer:
    elapsedTimeNS: float = 0.0  # keeping time in NS

    def reset(self, newTime=0.0):
        self.elapsedTimeNS = newTime

    def incrTimeNS(self, timeNS):
        self.elapsedTimeNS += timeNS

    def getTimeUS(self) -> float:
        return self.elapsedTimeNS / 1e3

    def getTimeNS(self) -> float:
        return self.elapsedTimeNS


class paramProfile(record_function):
    """Inherit from PyTorch profiler to enable autoguard profiling while measuring the time interval in PARAM"""

    def __init__(self, timer=None, description=""):
        self.description = description
        self.timer = timer
        super().__init__(name=description)

    def __enter__(self):
        super().__enter__()
        self.start = time.monotonic()
        return self

    def __exit__(self, exc_type, exc_value, traceback):
        self.end = time.monotonic()
        self.intervalNS = (self.end - self.start) * 1e9  # keeping time in NS
        # if given a valid paramTimer object, directly update the measured time interval
        if isinstance(self.timer, paramTimer):
            self.timer.incrTimeNS(self.intervalNS)
        logger.debug(f"{self.description} took {self.intervalNS} ns")
        super().__exit__(exc_type, exc_value, traceback)


class backendFunctions(ABC):
    """Abstract base class, provides common abstraction for all the backends."""

    def __init__(self):
        self.collectiveFunc = {
            "all_to_all": self.all_to_all,
            "all_to_allv": self.all_to_allv,
            "all_reduce": self.all_reduce,
            "broadcast": self.broadcast,
            "all_gather": self.all_gather,
            "all_gather_base": self.all_gather_base,
            "reduce": self.reduce,
            "reduce_scatter": self.reduce_scatter,
            "reduce_scatter_base": self.reduce_scatter,
            "barrier": self.barrier,
            "incast": self.incast,
            "multicast": self.multicast,
        }

    def getBusBW(self, collective, algBW, collectiveArgs):
        busBW = algBW
        mulFactor = 1.0
        if collective == "all_reduce":
            if collectiveArgs.world_size != 0:
                mulFactor = (
                    2 * (collectiveArgs.world_size - 1) / (collectiveArgs.world_size)
                )
            busBW = algBW * mulFactor
        elif collective in (
            "all_to_all",
            "all_to_allv",
            "all_gather",
            "reduce_scatter",
            "all_gather_base",
        ):
            if collectiveArgs.world_size != 0:
                mulFactor = (collectiveArgs.world_size - 1) / (
                    collectiveArgs.world_size
                )
            busBW = algBW * mulFactor
        elif collective in ("reduce", "broadcast", "incast", "multicast"):
            busBW = algBW
        else:
            print(
                "\t ERROR: collective: %s is not supported in computing bus BW! "
                % (collective)
            )
        return busBW

    def alloc_ones(
        self, sizeArr, curRankDevice="cuda", dtype=torch.float32, scaleFactor=1.0
    ):
        ipTensor = torch.ones(sizeArr, device=curRankDevice, dtype=dtype)
        if scaleFactor != 1.0:
            ipTensor = ipTensor * scaleFactor
        return ipTensor

    @abstractmethod
    def sayHello(self, global_rank, local_rank, world_size, master_ip):
        pass

    # Collectives
    @abstractmethod
    def all_reduce(self, collectiveArgs, retFlag=False):
        pass

    @abstractmethod
    def reduce(self, collectiveArgs, retFlag=False):
        pass

    @abstractmethod
    def all_to_all(self, collectiveArgs, retFlag=False):
        pass

    @abstractmethod
    def all_to_allv(self, collectiveArgs, retFlag=False):
        pass

    @abstractmethod
    def complete_accel_ops(self, collectiveArgs, initOp=False):
        pass

    @abstractmethod
    def barrier(self, collectiveArgs, name="dummy"):
        pass

    def sync_barrier(self, collectiveArgs, desc="world"):
        self.barrier(collectiveArgs, name=desc)

    @abstractmethod
    def get_reduce_op(self, opName):
        pass

    # Compute functions
    @abstractmethod
    def gemm(self, collectiveArgs):
        pass

    # Memory related
    @abstractmethod
    def get_mem_size(self, collectiveArgs):
        pass

    @abstractmethod
    def alloc_random(self, sizeArr, curRankDevice, dtype, scaleFactor=1.0):
        pass

    @abstractmethod
    def alloc_embedding_tables(self, n, m, curRankDevice, dtype):
        pass

    @abstractmethod
    def alloc_empty(self, sizeArr, dtype, curRankDevice):
        pass

    @abstractmethod
    def clear_memory(self):
        pass

    # Getting world-size and other information.
    @abstractmethod
    def get_local_rank(self):
        pass

    @abstractmethod
    def get_global_rank(self):
        pass

    @abstractmethod
    def get_world_size(self):
        pass

    @abstractmethod
    def get_device(self):
        pass

    @abstractmethod
    def get_hw_device(self):
        pass

    @abstractmethod
    def get_default_group(self, world_size):
        pass

    @abstractmethod
    def get_groups(self):
        pass

    # Init functions
    @abstractmethod
    def initialize_backend(self, master_ip, master_port, backend="gloo"):
        pass

    @abstractmethod
    def benchmark_comms(self):
        pass


class comms_world_info_holder:
    def __init__(self, master_ip, master_port, num_tpu_cores, mpi_env_params):
        # Holding communication-world related parameters.
        self.global_rank = mpi_env_params["global_rank"]
        self.local_rank = mpi_env_params["local_rank"]
        self.world_size = mpi_env_params["world_size"]

        self.master_ip = master_ip
        self.master_port = master_port
        self.num_tpu_cores = num_tpu_cores


class commsParamsHolderBase:
    def __init__(self, args):
        # A holding object for common input parameters
        self.nw_stack = args.nw_stack
        self.dtype = args.dtype
        self.backend = args.backend
        self.device = args.device
        self.blockingFlag = args.z
        # quantization
        self.bitwidth = args.bitwidth
        self.quant_a2a_embedding_dim = args.quant_a2a_embedding_dim
        self.quant_threshold = args.quant_threshold

        self.num_pgs = 1

<<<<<<< HEAD
=======
class dlrmParamsHolder(commsParamsHolderBase):
    def __init__(self, args, mpi_env_params, benchTime):
        # A holding object for the input parameters from collective benchmark
        super().__init__(args)
        
        self.numDevices = mpi_env_params['world_size']
        self.numBatches = args.num_batches + args.warmup_batches  # NOTE: Should ensure that dataSize = int(N) * numDevices * batchSize
        self.numBatchesPerEpoch = args.mini_batch_size
        self.dataSize = mpi_env_params['world_size'] * self.numBatches * self.numBatchesPerEpoch
        self.embedLayers = []  # scaledEmbedLayers
        self.mini_batch_size = args.mini_batch_size
        self.arch_sparse_feature_size = args.arch_sparse_feature_size
        self.mpi_env_params = mpi_env_params
        self.collective = 'all_reduce'  # dummy params for now
        self.warmup_batches = args.warmup_batches

        self.benchTime = benchTime

    def __str__(self):
        d = self.__dict__
        del d['benchTime'] # Don't need to print this object
        return str(d)
>>>>>>> 479f8f01

class commsParamsHolder(commsParamsHolderBase):
    def __init__(self, args, comms_world_info, element_size, benchTime):
        # A holding object for the input parameters from collective benchmark
        super().__init__(args)

        self.element_size = element_size
        self.beginSize = args.b
        self.endSize = args.e
        self.maxSize = int(args.e // self.element_size)
        self.stepFactor = args.f
        self.srcOrDst = args.root
        self.dcheck = args.c
        self.quant_threshold = max(
            self.endSize, self.quant_threshold
        )  # use quantization for all sizes in collective benchmark

        self.numWarmupIters = args.w
        self.numIters = args.n
        self.collective = args.collective
        self.mode = args.mode

        self.kernel = args.kernel
        self.num_compute = args.num_compute
        self.mm_dim = args.mm_dim
        self.emb_dim = args.emb_dim
        self.avg_len = args.avg_len
        self.num_embs = args.num_embs
        self.batch_size = args.batch_size
        self.benchTime = benchTime

        self.pair = args.pair
        self.collective_pair = args.collective_pair

        self.pt2pt = args.pt2pt
        self.window = args.window

        self.src_ranks = parseRankList(args.src_ranks, "src_ranks", comms_world_info)
        self.dst_ranks = parseRankList(args.dst_ranks, "dst_ranks", comms_world_info)


class collectiveArgsHolder:
    def __init__(self):
        # A holding object for all the parameters related to a collective operation/experiment.
        self.group = None
        self.groups = []
        self.num_pgs = 0
        self.device = {}
        self.world_size = 0

        self.numIters = 0
        self.numWarmupIters = 0
        self.global_rank = -1
        self.backendFuncs = {}
        self.collective = ""
        self.pt2pt = ""
        self.src_rank = -1
        self.dst_rank = -1

        self.MMout = {}
        self.MMin1 = {}
        self.MMin2 = {}
        self.MMin3 = {}
        self.numComputePerColl = 0

        self.EmbWeights = {}
        self.TableOffsets = {}
        self.Indices = {}
        self.Offsets = {}
        self.BTBlockSize = {}
        self.LookupOut = {}
        self.AvgLengths = {}

        self.ipTensor_split = []
        self.opTensor_split = []

        self.ipTensor = []
        self.opTensor = []
        self.srcOrDst = -1
        self.asyncOp = -1
        self.dataSize = 0
        self.numElements = 0
        self.waitObj = []

        self.ipTensor_split_pair = []
        self.opTensor_split_pair = []

        self.ipTensor_pair = []
        self.opTensor_pair = []
        self.dataSize_pair = 0
        self.numElements_pair = 0

        self.all2all_qcomm = None
        self.reducescatter_allgather_qcomm = None
        self.allreduce_qcomm = 32  # TODO: set it as the bitwidth for now until the quantization kernels be supported
        self.reduce_qcomm = 32
        self.quant_threshold = 0
        self.quant_time = paramTimer()
        self.dequant_time = paramTimer()


class paramCommsBench(ABC):
    def __init__(self, supportedNwstacks=None):
        self.supportedNwstacks = supportedNwstacks
        self.supported_tpu_core_valuses = [1, 8]
        self.dtypeMap = {
            "float32": torch.float32,
            "int32": torch.int32,
            "long": torch.long,
            "float16": torch.half,
            "float64": torch.double,
        }
        self.supportedDtype = list(self.dtypeMap.keys())
        self.backendFuncs = ""
        self.collectiveArgs = collectiveArgsHolder()
        self.comm_size = 1
        self.global_rank = -1
        # update initVal to test difffernt value
        self.initVal = 1.0

    def isCudaAvail(self):
        return torch.cuda.is_available()

    def dcheck(self, commsParams, curSize, tensor):
        expRes = self.initVal
        if (commsParams.collective == "all_reduce") or (
            self.backendFuncs.get_global_rank() == commsParams.srcOrDst
            and commsParams.collective == "reduce"
        ):
            # NOTE: this is for sum op. and the inital value is "self.initVal"
            expRes = self.collectiveArgs.world_size * self.initVal

        if (
            # Check results for incast only on root
            commsParams.collective == "incast"
            and self.backendFuncs.get_global_rank() != commsParams.srcOrDst
        ) or (
            # Check results of multicast only for dst_ranks
            commsParams.collective == "multicast"
            and self.backendFuncs.get_global_rank() not in commsParams.dst_ranks
        ):
            return

        if isinstance(tensor, list):
            # for allgather and incast, it's a list of tensors:
            for (rank, t) in enumerate(tensor):
                for (index, val) in enumerate(t):
                    if val != expRes:
                        raise ValueError(
                            f"[{curSize}-bytes {commsParams.collective}] Wrong value at [{rank}][{index}] = {tensor[index]}, expected {expRes}\n {tensor}"
                        )
        else:
            for (index, val) in enumerate(tensor):
                if val != expRes:
                    raise ValueError(
                        f"[{curSize}-bytes {commsParams.collective}] Wrong value at [{index}] = {tensor[index]}, expected {expRes}\n {tensor}"
                    )

    def setTensorVal(self, tensor, useRandVal=True):
        newVal = random.random() if useRandVal else self.initVal
        # reset values
        if self.collectiveArgs.collective in ("all_reduce", "reduce"):
            # all processes use initVal to have predictable results
            tensor[:] = self.initVal
        elif self.collectiveArgs.collective in ("broadcast", "multicast"):
            # root process uses initVal and others use random values
            tensor[:] = (
                self.initVal
                if (self.backendFuncs.get_global_rank() == self.collectiveArgs.srcOrDst)
                else newVal
            )
        elif isinstance(tensor, list):
            # could be a list of tensor, for all_gather/gather
            for t in tensor:
                t[:] = newVal
        else:
            tensor[:] = newVal

    @abstractmethod
    def runBench(self, *args, **kwargs):
        """Must override to start the desired benchmarking"""
        pass

    @abstractmethod
    def benchTime(self, *args, **kwargs):
        """Must override to run the desired benchmarking"""
        pass

    @abstractmethod
    def reportBenchTime(self, *args, **kwargs):
        """Must override to report/print the desired output"""
        pass

    @abstractmethod
    def readArgs(self, parser):
        """Basic/Common arguments for all PARAM-Comm benchmarks"""
        parser.add_argument(
            "--master-ip",
            type=str,
            default="127.0.0.1",
            help="The master-IP to coordinate",
        )  # The master-IP to coordinate.
        parser.add_argument(
            "--master-port",
            type=str,
            default="29500",
            help="The master-port to coordinate",
        )  # The master-port to coordinate.
        parser.add_argument(
            "--nw-stack",
            type=str,
            default="pytorch-dist",
            help="network stack to be used, supports " + str(self.supportedNwstacks),
        )  # The network stack to profile.
        parser.add_argument(
            "--dtype", type=torch.dtype, default=torch.float32
        )  # will be overwritten based on args.data_type and dtypeMap.
        parser.add_argument(
            "--data-type",
            type=str,
            default="float32",
            help="the base data type, supports " + str(self.supportedDtype),
        )  # The data type
        parser.add_argument(
            "--num-tpu-cores",
            type=int,
            default=1,
            help="number of TPU cores to be used",
        )  # number of TPU cores
        parser.add_argument(
            "--log",
            type=str,
            default="ERROR",
            help="Logging level",
            choices=["DEBUG", "INFO", "WARNING", "ERROR", "CRITICAL"],
        )  # logging level
        parser.add_argument(
            "--device",
            type=str,
            default=("cuda" if self.isCudaAvail() else "cpu"),
            choices=["cpu", "cuda", "tpu"],
            help="data placement",
        )  # device to place data for collective benchmarking
        parser.add_argument(
            "--backend",
            type=str,
            default=("nccl" if self.isCudaAvail() else "mpi"),
            help="The backend to be used in PyTorch distributed process group",
            choices=["nccl", "gloo", "mpi", "ucc", "xla"],
        )  #  backend used for the network stack
        parser.add_argument(
            "--z",
            type=int,
            default=1,
            help="use blocking mode for collectives",
            choices=[0, 1],
        )  # 'sync/blocking' : 1 , 'async/non-blocking' : 0
        parser.add_argument(
            "--bitwidth",
            type=int,
            default=32,
            help="Quantization bitwidth",
            choices=[2, 4, 8, 16, 32],
        )  # comms quantization
        parser.add_argument(
            "--quant-a2a-embedding-dim",
            type=int,
            default=32,
            help="Embedding dimension used by quantization alltoall if enabled",
            choices=[32, 64, 128, 256],
        )  # Row dimension for quantization
        parser.add_argument(
            "--quant-threshold",
            type=int,
            default=33554432,
            help="threshold of message sizes to perform quantization if enabled",
        )  # quantization threshold, default 32 MB
        pass

    @abstractmethod
    def checkArgs(self, args):
        """Validate some basic/common arguments for all PARAM-Comm benchmarks"""
        if args.nw_stack not in self.supportedNwstacks:
            print(
                "\t ERROR: Specified backend: %s is not one of the supported backends: %s. Make sure the input is using the correct case."
                % (args.nw_stack, str(self.supportedNwstacks))
            )
            gracefulExit()
        if args.data_type not in self.supportedDtype:
            print(
                "\t ERROR: Specified dtype: %d is not one of the supported commstyle: %s"
                % (args.data_type, str(self.supportedDtype))
            )
            gracefulExit()
        if args.num_tpu_cores not in self.supported_tpu_core_valuses:
            print(
                "\t ERROR: TPU core value: %d is not one of the supported values: %s "
                % (args.num_tpu_cores, self.supported_tpu_core_valuses)
            )
            gracefulExit()
        # check and set log level
        numeric_level = getattr(logging, args.log.upper(), None)
        if not isinstance(numeric_level, int):
            raise ValueError("Invalid log level: %s" % args.log)
        logging.basicConfig(
            level=numeric_level,
            format="[%(asctime)s][%(name)s][%(levelname)s] - %(message)s",
        )<|MERGE_RESOLUTION|>--- conflicted
+++ resolved
@@ -431,8 +431,6 @@
 
         self.num_pgs = 1
 
-<<<<<<< HEAD
-=======
 class dlrmParamsHolder(commsParamsHolderBase):
     def __init__(self, args, mpi_env_params, benchTime):
         # A holding object for the input parameters from collective benchmark
@@ -455,7 +453,6 @@
         d = self.__dict__
         del d['benchTime'] # Don't need to print this object
         return str(d)
->>>>>>> 479f8f01
 
 class commsParamsHolder(commsParamsHolderBase):
     def __init__(self, args, comms_world_info, element_size, benchTime):
