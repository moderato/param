#!/usr/bin/env python3

# Copyright (c) Facebook, Inc. and its affiliates.
#
# This source code is licensed under the MIT license found in the
# LICENSE file in the root directory of this source tree.

from __future__ import absolute_import, division, print_function, unicode_literals

import argparse
import logging
import time
from itertools import cycle

import comms_utils
import numpy as np

# pytorch
import torch
from comms_utils import paramCommsBench

### TODO: add these to class variables?
supportedCollectives = [
    "reduce",
    "all_reduce",
    "all_to_all",
    "all_to_allv",
    "all_gather",
    "broadcast",
    "reduce_scatter",
    "all_gather_base",
    "incast",
    "multicast",
]  # , "scatter", "gather"]
pt2ptPatterns = [
    "one2one",
    "pairwise",
]


class MultilineFormatter(argparse.ArgumentDefaultsHelpFormatter):
    def _split_lines(self, text, width):
        if text.startswith("R|"):
            return text[2:].splitlines()
        # this is the RawTextHelpFormatter._split_lines
        return argparse.ArgumentDefaultsHelpFormatter._split_lines(self, text, width)


# define the collective benchmark
class commsCollBench(paramCommsBench):
    def __init__(self):
        super().__init__(supportedNwstacks=["pytorch-dist", "pytorch-xla-tpu"])

    # def readCollArgs(self, parser):
    def readArgs(self, parser):
        # read the common/basic arguments
        super().readArgs(parser)
        parser.add_argument(
            "--w", type=int, default=5, help="number of warmup iterations"
        )  # number of warmup-iterations
        parser.add_argument(
            "--n", type=int, default=5, help="number of iterations"
        )  # number of iterations
        # experiment related parameters
        parser.add_argument(
            "--mode", type=str, default="comms", help="benchmark mode"
        )  # alternative is DLRM mode or comm-compute mode
        parser.add_argument(
            "--b", type=str, default="8", help="minimum size, in bytes, to start with"
        )  # COMMS mode, begin the sweep at.
        parser.add_argument(
            "--e", type=str, default="64", help="maximum size, in bytes, to end at"
        )  # COMMS mode, end the sweep at.
        parser.add_argument(
            "--f", type=int, default=2, help="multiplication factor between sizes"
        )  # COMMS mode, multiplication factor.
        parser.add_argument(
            "--c",
            type=int,
            default=0,
            help="enable data validation check",
            choices=[0, 1],
        )  # validation check
        parser.add_argument(
            "--collective",
            type=str,
            default="all_reduce",
            help="Collective operation to be evaluated",
            choices=supportedCollectives,
        )  # collective op to benchmark
        # For comm-compute or compute mode
        parser.add_argument(
            "--kernel", type=str, default="gemm", help="compute kernel"
        )  # Compute kernel: "gemm"
        parser.add_argument(
            "--num-compute",
            type=int,
            default=100,
            help="one collective for every NUM_COMPUTE compute kernels",
        )  # Launch one coll for every n compute kernels
        # For GEMM
        parser.add_argument(
            "--mm-dim",
            type=int,
            default=100,
            help="dimension size for GEMM compute kernel",
        )  # Matrix multiplication dim n, A[n,n] * B [n,n]
        # For emb lookup
        parser.add_argument(
            "--emb-dim",
            type=int,
            default=128,
            help="dimension size for Embedding table compute kernel",
        )  # Embedding table dimension
        parser.add_argument(
            "--num-embs",
            type=int,
            default=100000,
            help="Embedding table hash size for Embedding table compute kernel",
        )  # Embedding table hash size
        parser.add_argument(
            "--avg-len",
            type=int,
            default=28,
            help="Average lookup operations per sample",
        )  # Average #lookup per sample
        parser.add_argument(
            "--batch-size",
            type=int,
            default=512,
            help="number of samples reading the table concurrently",
        )  # #Samples reading the table concurrently
        parser.add_argument(
            "--root", type=int, default=0, help="root process for reduce benchmark"
        )  # root process for reduce (and gather, scatter, bcast, etc., if support in the future)
        # TODO: check the correctness of root, should be between 0 to [world_size -1]
        parser.add_argument(
            "--src-ranks",
            type=str,
            nargs="?",
            help="R|src ranks for many-to-one incast pattern or pt2pt.\n"
            "List of ranks separated by comma or a range specified by start:end.\n"
            "Pt2pt one2one should set only one rank.\n"
            "The default value of incast includes all ranks, pt2pt includes rank 0.",
        )  # optional: group of src ranks in many-to-one incast or pt2pt
        parser.add_argument(
            "--dst-ranks",
            type=str,
            nargs="?",
            help="R|dst ranks for one-to-many multicast pattern or pt2pt.\n"
            "List of ranks separated by comma or a range specified by start:end.\n"
            "Pt2pt one2one should set only one rank\n"
            "The default value of multicast includes all ranks, pt2pt includes rank 1.",
        )  # optional: group of dst ranks in one-to-many multicast or pt2pt
        parser.add_argument(
            "--pair",
            type=int,
            default=0,
            help="enable pair mode",
            choices=[0, 1],
        )
        parser.add_argument(
            "--collective-pair",
            type=str,
            default="all_reduce",
            help="Collective pair operation to be evaluated",
            choices=supportedCollectives,
        )  # collective op to pair with the other collective, --collective should be non-empty
        parser.add_argument(
            "--overlap-pair-pgs",
            type=int,
            default=0,
            help="overlap collective pair with two pgs",
            choices=[0, 1],
        )  # overlap collective pair with two pgs
        parser.add_argument(
            "--pt2pt",
            type=str,
            default=None,
            help="point to point pattern",
            choices=pt2ptPatterns,
        )  # point to point mode
        parser.add_argument(
            "--window",
            type=int,
            default=100,
            help="window size for pt2pt throughput test",
        )  # optional:  point to point throughput test window size

        return parser.parse_known_args()

    def checkArgs(self, args):
        super().checkArgs(args)

        if args.pt2pt is not None:
            args.collective = "pt2pt"
            if args.pt2pt not in pt2ptPatterns:
                print(
                    "\t ERROR: Specified pt2pt pattern: %d is not one of the supported pt2pt patterns: %s"
                    % (args.pt2pt, str(pt2ptPatterns))
                )
                comms_utils.gracefulExit()

        args.b = comms_utils.parsesize(args.b)
        args.e = comms_utils.parsesize(args.e)
        args.dtype = self.dtypeMap[args.data_type]

        if args.b < 1:
            print("\t Starting size: %d should atleast be 1! " % (args.b))
            args.b = 1

        if args.e < args.b:
            print(
                "\t ERROR: In COMMS-mode, the begin-size: %d is larger than the end-size: %d "
                % (args.b, args.e)
            )

        if args.device == "cpu" and args.backend == "nccl":
            raise ValueError("NCCL is not supported for device type CPU")

        if args.c == 1 and args.z == 0:
            logging.warning(
                "Data validation is not supported for non-blocking mode...disable validation check and proceed..."
            )
            args.c = 0

        # run a few sanity checks
        if args.bitwidth < 32:
            if args.collective not in (
                "all_to_all",
                "all_to_allv",
                "reduce",
                "all_reduce",
            ):
                raise NotImplementedError(
                    f"quantized communication for {args.collective} is currently unsupported."
                )
            if args.collective in ("all_to_all", "all_to_allv"):
                if (args.beginSize // 4) % args.quant_a2a_embedding_dim != 0:
                    raise ValueError(
                        "begin size (elements) must be a multiple of --quant-a2a-embedding-dim for all_to_all operation"
                    )
                if args.blockingFlag != 1:
                    raise NotImplementedError(
                        "quantized All_to_all must be synchronous."
                    )
            if args.dtype != torch.float32:
                raise NotImplementedError(
                    f"quantization for {args.dtype} is not supported. Use float32 instead."
                )

    def runColl(self, comm_fn=None, compute_fn=None, comm_fn_pair=None):
        self.backendFuncs.complete_accel_ops(self.collectiveArgs, initOp=True)
        numElements = self.collectiveArgs.numElements
        if comm_fn_pair is not None:
            numElements_pair = self.collectiveArgs.numElements_pair
        # Initial warmup iters.
        for _ in range(self.collectiveArgs.numWarmupIters):
            if comm_fn is not None:
                if self.collectiveArgs.num_pgs > 1:
                    self.collectiveArgs.group = self.collectiveArgs.groups[0]
                comm_fn(self.collectiveArgs)
            if comm_fn_pair is not None:
                if self.collectiveArgs.num_pgs > 1:
                    self.collectiveArgs.group = self.collectiveArgs.groups[1]
                comm_fn_pair(self.collectiveArgs, pair=True)
            if compute_fn is not None:
                for _ in range(self.collectiveArgs.numComputePerColl):
                    compute_fn(self.collectiveArgs)
            if not self.collectiveArgs.asyncOp:  # should be sychronous, do wait.
                self.backendFuncs.complete_accel_ops(self.collectiveArgs)

        self.backendFuncs.sync_barrier(self.collectiveArgs, desc="runColl_begin")

        # Measuring time.
        elapsedTimeNS = 0.0
        self.collectiveArgs.quant_time.reset()
        self.collectiveArgs.dequant_time.reset()
        for _ in range(self.collectiveArgs.numIters):
            if (
                not self.collectiveArgs.asyncOp
            ):  # should be sychronous, do barrier and wait for collective
                self.setTensorVal(self.collectiveArgs.opTensor)  # reset tensor values
                if comm_fn_pair is not None:
                    self.setTensorVal(self.collectiveArgs.opTensor_pair)
                self.backendFuncs.sync_barrier(self.collectiveArgs)
            oldAsyncOp = self.collectiveArgs.asyncOp
            round_robin_group = cycle(self.collectiveArgs.groups)
            if comm_fn_pair is not None:
                self.collectiveArgs.asyncOp = True

            start = time.monotonic()  # available only in py3
            if comm_fn is not None:
                self.collectiveArgs.group = next(round_robin_group)
                comm_fn(self.collectiveArgs)
            if comm_fn_pair is not None:
                self.collectiveArgs.group = next(round_robin_group)
                comm_fn_pair(self.collectiveArgs, pair=True)
            if compute_fn is not None:
                for _ in range(self.collectiveArgs.numComputePerColl):
                    # TODO: investigate the cache effect
                    # Flush the cache
                    # _ = torch.rand(6 * 1024 * 1024 // 4).float() * 2  # V100 6MB L2 cache
                    compute_fn(self.collectiveArgs)
            self.collectiveArgs.asyncOp = oldAsyncOp
            if (
                not self.collectiveArgs.asyncOp
            ):  # should be sychronous, wait for the collective
                self.backendFuncs.complete_accel_ops(self.collectiveArgs)
            # Measuring time.
            elapsedTimeNS += (
                time.monotonic() - start
            ) * 1e9  # keeping time in NS, helps in divising data by nanosecond

        start = time.monotonic()  # available only in py3
        self.backendFuncs.complete_accel_ops(self.collectiveArgs)
        end = time.monotonic()  # available only in py3
        if isinstance(self.collectiveArgs.opTensor, list):
            # allgather is a list of tensors
            x = self.collectiveArgs.opTensor[-1][
                -1
            ].item()  # to ensure collective won't be optimized away.
        else:
            x = self.collectiveArgs.opTensor[
                numElements - 1
            ].item()  # to ensure collective won't be optimized away.
        x_pair = None
        if comm_fn_pair is not None:
            if isinstance(self.collectiveArgs.opTensor_pair, list):
                # allgather is a list of tensors
                x_pair = self.collectiveArgs.opTensor_pair[-1][
                    -1
                ].item()  # to ensure collective won't be optimized away.
            else:
                x_pair = self.collectiveArgs.opTensor_pair[
                    numElements_pair - 1
                ].item()  # to ensure collective won't be optimized away.

        elapsedTimeNS += (
            end - start
        ) * 1e9  # keeping time in NS, helps in divising data by nanoseconds
        # calculate average (de-)quantization overhead (in nanoseconds)
        avgQuantNS = {
            "Quant": (
                self.collectiveArgs.quant_time.getTimeNS()
                / self.collectiveArgs.numIters
            ),
            "DeQuant": (
                self.collectiveArgs.dequant_time.getTimeNS()
                / self.collectiveArgs.numIters
            ),
        }

        memSize = self.backendFuncs.get_mem_size(self.collectiveArgs)

        avgIterNS, algBW = comms_utils.getAlgBW(
            elapsedTimeNS, memSize, self.collectiveArgs.numIters
        )
        busBW = self.backendFuncs.getBusBW(
            self.collectiveArgs.collective,
            algBW,
            self.collectiveArgs,
        )
        if comm_fn_pair is not None:
            memSize_pair = self.backendFuncs.get_mem_size(
                self.collectiveArgs, pair=True
            )
            memSize += memSize_pair

            _, algBW_pair = comms_utils.getAlgBW(
                elapsedTimeNS, memSize_pair, self.collectiveArgs.numIters
            )
            algBW += algBW_pair
            busBW_pair = self.backendFuncs.getBusBW(
                self.collectiveArgs.collective_pair,
                algBW_pair,
                self.collectiveArgs,
            )
            busBW += busBW_pair

        self.backendFuncs.sync_barrier(self.collectiveArgs, desc="runColl_end")
        return (avgIterNS, algBW, busBW, memSize, avgQuantNS, x_pair)

    def runPt2Pt(self):
        self.backendFuncs.complete_accel_ops(self.collectiveArgs, initOp=True)
        # warm-up
        memSize = self.backendFuncs.get_mem_size(self.collectiveArgs)
        self.getPingLatency(self.collectiveArgs.numWarmupIters)
        self.getPingPongLatency(self.collectiveArgs.numWarmupIters)
        self.getUniBW(self.collectiveArgs.numWarmupIters, memSize)
        self.getBiBW(self.collectiveArgs.numWarmupIters, memSize)
        self.backendFuncs.sync_barrier(self.collectiveArgs, "runpt2pt_begin")
        # pt2pt benchmark
        pingPerIterNS = self.getPingLatency(self.collectiveArgs.numIters)
        pingPongPerIterNS = self.getPingPongLatency(self.collectiveArgs.numIters)
        avgUniBW = self.getUniBW(self.collectiveArgs.numIters, memSize)
        avgBiBW = self.getBiBW(self.collectiveArgs.numIters, memSize)
        self.backendFuncs.sync_barrier(self.collectiveArgs, "runpt2pt")
        return (pingPerIterNS, pingPongPerIterNS, avgUniBW, avgBiBW, memSize)

    def getPingLatency(self, numIters):
        logging.debug(
            "STATUS: begin ping test with src_ranks=%s, dst_ranks=%s."
            % (self.collectiveArgs.src_ranks, self.collectiveArgs.dst_ranks)
        )
        self.collectiveArgs.asyncOp = False
        # get one-way latency
        pingLatencyNS = []
        for _ in range(numIters):
            self.backendFuncs.sync_barrier(self.collectiveArgs)
            start = time.monotonic()
            if self.collectiveArgs.global_rank in self.collectiveArgs.src_ranks:
                idx = self.collectiveArgs.src_ranks.index(
                    self.collectiveArgs.global_rank
                )
                self.backendFuncs.send(
                    self.collectiveArgs, self.collectiveArgs.dst_ranks[idx]
                )
            elif self.collectiveArgs.global_rank in self.collectiveArgs.dst_ranks:
                idx = self.collectiveArgs.dst_ranks.index(
                    self.collectiveArgs.global_rank
                )
                self.backendFuncs.recv(
                    self.collectiveArgs, self.collectiveArgs.src_ranks[idx]
                )
            self.backendFuncs.complete_accel_ops(self.collectiveArgs)
            pingLatencyNS.append(
                (time.monotonic() - start) * 1e9
            )  # keeping time in NS, helps in divising data by nanosecond
        logging.debug("STATUS: end ping test.")
        return pingLatencyNS

    def getPingPongLatency(self, numIters):
        logging.debug(
            "STATUS: begin ping-pong with src_ranks=%s, dst_ranks=%s."
            % (self.collectiveArgs.src_ranks, self.collectiveArgs.dst_ranks)
        )
        self.collectiveArgs.asyncOp = False
        # get round-trip latency
        pingPongLatencyNS = []
        for _ in range(numIters):
            self.backendFuncs.sync_barrier(self.collectiveArgs)
            start = time.monotonic()
            if self.collectiveArgs.global_rank in self.collectiveArgs.src_ranks:
                idx = self.collectiveArgs.src_ranks.index(
                    self.collectiveArgs.global_rank
                )
                self.backendFuncs.send(
                    self.collectiveArgs, self.collectiveArgs.dst_ranks[idx]
                )
                self.backendFuncs.recv(
                    self.collectiveArgs, self.collectiveArgs.dst_ranks[idx]
                )
            elif self.collectiveArgs.global_rank in self.collectiveArgs.dst_ranks:
                idx = self.collectiveArgs.dst_ranks.index(
                    self.collectiveArgs.global_rank
                )
                self.backendFuncs.recv(
                    self.collectiveArgs, self.collectiveArgs.src_ranks[idx]
                )
                self.backendFuncs.send(
                    self.collectiveArgs, self.collectiveArgs.src_ranks[idx]
                )
            self.backendFuncs.complete_accel_ops(self.collectiveArgs)
            pingPongLatencyNS.append(
                (time.monotonic() - start) * 1e9
            )  # keeping time in NS, helps in divising data by nanosecond
        logging.debug("STATUS: end ping-pong test.")
        return pingPongLatencyNS

    def getUniBW(self, numIters, memSize):
        logging.debug(
            "STATUS: begin UniBW test with src_ranks=%s, dst_ranks=%s."
            % (self.collectiveArgs.src_ranks, self.collectiveArgs.dst_ranks)
        )
        self.collectiveArgs.asyncOp = True
        # get unidirectional bandwidth
        uniLatencyNS = []
        for _ in range(numIters):
            self.backendFuncs.sync_barrier(self.collectiveArgs)
            start = time.monotonic()
            for w in range(self.collectiveArgs.window):
                if self.collectiveArgs.global_rank in self.collectiveArgs.src_ranks:
                    idx = self.collectiveArgs.src_ranks.index(
                        self.collectiveArgs.global_rank
                    )
                    self.backendFuncs.isend(
                        self.collectiveArgs, self.collectiveArgs.dst_ranks[idx], tag=w
                    )
                elif self.collectiveArgs.global_rank in self.collectiveArgs.dst_ranks:
                    idx = self.collectiveArgs.dst_ranks.index(
                        self.collectiveArgs.global_rank
                    )
                    self.backendFuncs.irecv(
                        self.collectiveArgs, self.collectiveArgs.src_ranks[idx], tag=w
                    )
            self.backendFuncs.complete_accel_ops(self.collectiveArgs)
            uniLatencyNS.append(
                (time.monotonic() - start) * 1e9
            )  # keeping time in NS, helps in divising data by nanosecond
        uniLatencyNS = [lat / self.collectiveArgs.window for lat in uniLatencyNS]
        uniLatencyNS = np.mean(np.array(uniLatencyNS))
        _, avgUniBW = comms_utils.getAlgBW(uniLatencyNS, memSize, 1)
        logging.debug("STATUS: end UniBW test.")
        return avgUniBW

    def getBiBW(self, numIters, memSize):
        logging.debug(
            "STATUS: begin BiBW test with src_ranks=%s, dst_ranks=%s."
            % (self.collectiveArgs.src_ranks, self.collectiveArgs.dst_ranks)
        )
        self.collectiveArgs.asyncOp = True
        # get bidirectional bandwidth
        biLatencyNS = []
        for _ in range(numIters):
            self.backendFuncs.sync_barrier(self.collectiveArgs)
            start = time.monotonic()
            for w in range(self.collectiveArgs.window):
                if self.collectiveArgs.global_rank in self.collectiveArgs.src_ranks:
                    idx = self.collectiveArgs.src_ranks.index(
                        self.collectiveArgs.global_rank
                    )
                    self.backendFuncs.isend(
                        self.collectiveArgs, self.collectiveArgs.dst_ranks[idx], tag=w
                    )
                    self.backendFuncs.irecv(
                        self.collectiveArgs,
                        self.collectiveArgs.dst_ranks[idx],
                        tag=w + self.collectiveArgs.window,
                    )
                elif self.collectiveArgs.global_rank in self.collectiveArgs.dst_ranks:
                    idx = self.collectiveArgs.dst_ranks.index(
                        self.collectiveArgs.global_rank
                    )
                    self.backendFuncs.irecv(
                        self.collectiveArgs, self.collectiveArgs.src_ranks[idx], tag=w
                    )
                    self.backendFuncs.isend(
                        self.collectiveArgs,
                        self.collectiveArgs.src_ranks[idx],
                        tag=w + self.collectiveArgs.window,
                    )
            self.backendFuncs.complete_accel_ops(self.collectiveArgs)
            biLatencyNS.append(
                (time.monotonic() - start) * 1e9
            )  # keeping time in NS, helps in divising data by nanosecond
        biLatencyNS = [lat / self.collectiveArgs.window for lat in biLatencyNS]
        biLatencyNS = np.mean(np.array(biLatencyNS))
        _, avgBiBW = comms_utils.getAlgBW(biLatencyNS, 2 * memSize, 1)
        logging.debug("STATUS: end UniBW test.")
        return avgBiBW

    def checkPt2PtRanks(self):
        # set default values
        if not self.collectiveArgs.src_ranks:
            self.collectiveArgs.src_ranks = [0]
        if not self.collectiveArgs.dst_ranks:
            self.collectiveArgs.dst_ranks = [1]

        # sanity check
        if self.collectiveArgs.pt2pt == "one2one":
            if (
                len(self.collectiveArgs.src_ranks) > 1
                or len(self.collectiveArgs.dst_ranks) > 1
            ):
                if self.global_rank == 0:
                    logging.error(
                        "One2one Pt2Pt requires only a single rank is specified in src_ranks and dst_ranks! "
                    )
                comms_utils.gracefulExit()
        elif self.collectiveArgs.pt2pt == "pairwise":
            # pairwise pt2pt requires identical number of ranks in src_ranks and dst_ranks.
            if len(self.collectiveArgs.src_ranks) != len(self.collectiveArgs.dst_ranks):
                if self.global_rank == 0:
                    logging.error(
                        "Pairwise Pt2Pt requires identical number of members in src_ranks and dst_ranks! "
                    )
                comms_utils.gracefulExit()
            # pairwise pt2pt does not allow same rank to exist in both groups
            if bool(
                set(self.collectiveArgs.src_ranks).intersection(
                    self.collectiveArgs.dst_ranks
                )
            ):
                if self.global_rank == 0:
                    logging.error(
                        "Pairwise Pt2Pt requires distinct members in src_ranks and dst_ranks! "
                    )
                comms_utils.gracefulExit()

        if self.global_rank == 0:
            print(
                "\t collectiveArgs.collective=%s  %s, src_ranks=%s, dst_ranks=%s"
                % (
                    self.collectiveArgs.collective,
                    self.collectiveArgs.pt2pt,
                    self.collectiveArgs.src_ranks,
                    self.collectiveArgs.dst_ranks,
                )
            )

    def checkCollectiveRanks(self):
        if self.collectiveArgs.collective == "incast":
            # incast: set default value and exclude root
            if not self.collectiveArgs.src_ranks:
                self.collectiveArgs.src_ranks = [*range(self.comm_size)]
            if self.collectiveArgs.srcOrDst in self.collectiveArgs.src_ranks:
                self.collectiveArgs.src_ranks.remove(self.collectiveArgs.srcOrDst)
        elif self.collectiveArgs.collective == "multicast":
            # multicast: set default value and exclude root
            if not self.collectiveArgs.dst_ranks:
                self.collectiveArgs.dst_ranks = [*range(self.comm_size)]
            if self.collectiveArgs.srcOrDst in self.collectiveArgs.dst_ranks:
                self.collectiveArgs.dst_ranks.remove(self.collectiveArgs.srcOrDst)

        if self.global_rank == 0:
            print(
                "\t collectiveArgs.collective=%s, src_ranks=%s, dst_ranks=%s"
                % (
                    self.collectiveArgs.collective,
                    self.collectiveArgs.src_ranks,
                    self.collectiveArgs.dst_ranks,
                )
            )

    def initCollectiveArgs(self, commsParams):
        # lint was complaining that benchTime was too complex!
        (
            local_rank,
            global_rank,
            world_size,
            group,
            curDevice,
            curHwDevice,
        ) = comms_utils.get_rank_details(
            self.backendFuncs
        )  # Getting ranks from backednFuncs object, since we cannot use MPI (e.g.: TPU) to launch all the processes.
        groups = self.backendFuncs.get_groups()
        num_pgs = len(groups)

        self.comm_size = world_size
        self.global_rank = global_rank

        comms_utils.fixBeginSize(
            commsParams, world_size
        )  # Ensuring that all-reduce and all-to-all has atleast one member per rank.
        self.backendFuncs.sayHello()  # Informs us where each process is running.
        allSizes = comms_utils.getSizes(
            commsParams.beginSize, commsParams.endSize, commsParams.stepFactor
        )  # Given the begin-size, end-size, step-factor what are the message sizes to iterate on.

        if global_rank == 0:
            print(
                "\t global_rank: %d allSizes: %s local_rank: %d element_size: %d "
                % (global_rank, allSizes, local_rank, commsParams.element_size)
            )
            print(
                "\t global_rank: %d commsParams: %s "
                % (global_rank, commsParams.__dict__)
            )

        # self.collectiveArgs = comms_utils.collectiveArgsHolder()
        self.collectiveArgs.group = group
        self.collectiveArgs.groups = groups
        self.collectiveArgs.num_pgs = num_pgs
        self.collectiveArgs.device = curDevice
        self.collectiveArgs.world_size = world_size
        self.collectiveArgs.numIters = commsParams.numIters
        self.collectiveArgs.numWarmupIters = commsParams.numWarmupIters
        self.collectiveArgs.global_rank = global_rank
        self.collectiveArgs.backendFuncs = self.backendFuncs
        self.collectiveArgs.collective = commsParams.collective
        op = self.backendFuncs.get_reduce_op("sum")
        self.collectiveArgs.op = op
        self.collectiveArgs.srcOrDst = commsParams.srcOrDst
        self.collectiveArgs.src_ranks = commsParams.src_ranks
        self.collectiveArgs.dst_ranks = commsParams.dst_ranks
        self.collectiveArgs.pair = commsParams.pair
        self.collectiveArgs.collective_pair = commsParams.collective_pair
        self.collectiveArgs.pt2pt = commsParams.pt2pt
        self.collectiveArgs.window = commsParams.window

        if commsParams.bitwidth < 32:
            comms_utils.initQuantCommCtx(self.collectiveArgs, commsParams)

        if self.collectiveArgs.collective == "pt2pt":
            self.checkPt2PtRanks()
        else:
            self.checkCollectiveRanks()

        computeFunc = None
        if commsParams.mode != "comms":  # Compute mode related initialization.
            if commsParams.kernel == "gemm":
                computeFunc = self.backendFuncs.gemm

                mm_dim = commsParams.mm_dim
                in1 = np.random.rand(mm_dim, mm_dim)
                MMin1 = torch.FloatTensor(in1).to(curDevice)
                in2 = np.random.rand(mm_dim, mm_dim)
                MMin2 = torch.FloatTensor(in2).to(curDevice)
                in3 = np.random.rand(mm_dim, mm_dim)
                MMin3 = torch.FloatTensor(in3).to(curDevice)
                MMout = self.backendFuncs.alloc_empty(
                    [mm_dim, mm_dim], commsParams.dtype, curDevice
                )
                self.collectiveArgs.MMout = MMout
                self.collectiveArgs.MMin1 = MMin1
                self.collectiveArgs.MMin2 = MMin2
                self.collectiveArgs.MMin3 = MMin3
                self.collectiveArgs.numComputePerColl = commsParams.num_compute
            elif commsParams.kernel == "emb_lookup":
                computeFunc = self.backendFuncs.emb_lookup

                emb_dim = commsParams.emb_dim
                num_embeddings = commsParams.num_embs
                avg_length = commsParams.avg_len
                batch_size = commsParams.batch_size
                print(
                    f"emb_dim {emb_dim} num_embs {num_embeddings} avg_len {avg_length} bs {batch_size}"
                )
                self.collectiveArgs.EmbWeights = self.backendFuncs.alloc_empty(
                    [num_embeddings, emb_dim], torch.double, curDevice
                )
                self.collectiveArgs.TableOffsets = torch.LongTensor(
                    [0, num_embeddings]
                ).to(curDevice)
                self.collectiveArgs.Indices = torch.LongTensor(
                    np.random.randint(0, num_embeddings - 1, avg_length * batch_size)
                ).to(curDevice)
                lengths = np.ones((1, batch_size)) * avg_length
                flat_lengths = lengths.flatten()
                self.collectiveArgs.Offsets = torch.LongTensor(
                    [0] + np.cumsum(flat_lengths).tolist()
                ).to(curDevice)
                self.collectiveArgs.LookupOut = self.backendFuncs.alloc_empty(
                    [batch_size, emb_dim], torch.double, curDevice
                )
                self.collectiveArgs.AvgLengths = avg_length
                self.collectiveArgs.numComputePerColl = commsParams.num_compute

        return (
            local_rank,
            global_rank,
            world_size,
            group,
            curDevice,
            curHwDevice,
            allSizes,
            computeFunc,
        )

    def gatherBenchTime(self, collectiveArgs, commsParams, timeElapsedList):
        # Push the list to device, then do an all-gather.
        timeElapsedTensor = torch.tensor(
            timeElapsedList, device=self.backendFuncs.get_device()
        )
        collectiveArgs.opTensor = None
        if commsParams.backend != "xla":
            timeList = [
                torch.ones_like(timeElapsedTensor) for _ in range(self.comm_size)
            ]
            collectiveArgs.opTensor = timeList

        collectiveArgs.ipTensor = timeElapsedTensor
        collectiveArgs.asyncOp = False
        collectiveArgs.dataSize = (
            timeElapsedTensor.nelement() * timeElapsedTensor.element_size()
        )
        collectiveArgs.numElements = timeElapsedTensor.nelement()

        # use allgather as all process group should support it
        self.backendFuncs.all_gather(collectiveArgs)
        self.backendFuncs.complete_accel_ops(collectiveArgs)

        return timeList

    def reportBenchTimeWithQuant(
        self,
        commsParams,
        allSizes,
        tensorList,
        quantTimeTensorList,
        dequantTimeTensorList,
        results,
    ):
        print(
            "\tCOMMS-QUANT-RES\t{:>15}\t{:>15}\t{:>25}\t{:>15}\t{:>15}\t{:>15}".format(
                "size (B)",
                "num-elements",
                "P95 Latency(us): Quant",
                "Comms",
                "De-Quant",
                "Overall",
            )
        )

        for idx, curSize in enumerate(allSizes):
            if commsParams.backend == "xla":
                latencyAcrossRanks = torch.transpose(
                    tensorList.view(-1, len(allSizes)), 0, 1
                )[idx]
                latencyAcrossRanks = latencyAcrossRanks.cpu().detach().numpy()
                # quant tensor
                quantLatencyAcrossRanks = torch.transpose(
                    quantTimeTensorList.view(-1, len(allSizes)), 0, 1
                )[idx]
                quantLatencyAcrossRanks = quantLatencyAcrossRanks.cpu().detach().numpy()
                # dequant tensor
                dequantLatencyAcrossRanks = torch.transpose(
                    dequantTimeTensorList.view(-1, len(allSizes)), 0, 1
                )[idx]
                dequantLatencyAcrossRanks = (
                    dequantLatencyAcrossRanks.cpu().detach().numpy()
                )
            else:
                latencyAcrossRanks = []
                for curRankTensor in tensorList:
                    rank_lat = curRankTensor[idx].item()
                    latencyAcrossRanks.append(rank_lat)

                latencyAcrossRanks = np.array(latencyAcrossRanks)
                # quant tensor
                quantLatencyAcrossRanks = []
                for curRankTensor in quantTimeTensorList:
                    rank_lat = curRankTensor[idx].item()
                    quantLatencyAcrossRanks.append(rank_lat)
                quantLatencyAcrossRanks = np.array(quantLatencyAcrossRanks)
                # dequant tensor
                dequantLatencyAcrossRanks = []
                for curRankTensor in dequantTimeTensorList:
                    rank_lat = curRankTensor[idx].item()
                    dequantLatencyAcrossRanks.append(rank_lat)
                dequantLatencyAcrossRanks = np.array(dequantLatencyAcrossRanks)

            p95 = np.percentile(latencyAcrossRanks, 95)

            quant_p95 = np.percentile(quantLatencyAcrossRanks, 95)
            dequant_p95 = np.percentile(dequantLatencyAcrossRanks, 95)

            self.collectiveArgs.dataSize = curSize

            print(
                "\tCOMMS-QUANT-RES\t{:>15}\t{:>15}\t{:>25}\t{:>15}\t{:>15}\t{:>15}".format(
                    results[curSize]["memSize"],
                    str("%d" % (results[curSize]["num_elements"])),
                    str("%.1f" % (quant_p95)),
                    str("%.1f" % (p95 - quant_p95 - dequant_p95)),
                    str("%.1f" % (dequant_p95)),
                    str("%.1f" % (p95)),
                    # str("%.3f" % (algBW)),
                    # str("%.3f" % (busBW)),
                )
            )

    def reportBenchTime(self, commsParams, allSizes, tensorList, results):
        self.collectiveArgs.collective = commsParams.collective
        self.collectiveArgs.numIters = 1  # commsParams.numIters
        self.collectiveArgs.pair = commsParams.pair
        self.collectiveArgs.collective_pair = commsParams.collective_pair

        if self.collectiveArgs.pair == 0:
            print(
<<<<<<< HEAD
                "\n\tCOMMS-RES\tsize (B)\t num-elements\t Latency(us):p50\tp75\t\tp95\tmin\tmax\t algBW(GB/s)\t busBW(GB/s)"
            )
        else:
            print(
                "\n\tCOMMS-RES\ttotal-pair-size (B)\t num-elements\t num-elements-pair\t Latency(us):p50\tp75\t\tp95\tmin\tmax\t algBW(GB/s)\t busBW(GB/s)"
=======
                "\n\tCOMMS-RES\t size (B)\t num-elements\t Latency(us)\t p50\t\t p75\t\t p95\t\t algBW(GB/s)\t busBW(GB/s)"
            )
        else:
            print(
                "\n\tCOMMS-RES\t total-pair-size (B)\t num-elements\t num-elements-pair\t Latency(us)\t p50\t\t p75\t\t p95\t\t algBW(GB/s)\t busBW(GB/s)"
>>>>>>> 479f8f01
            )
        for idx, curSize in enumerate(allSizes):
            if commsParams.backend == "xla":
                latencyAcrossRanks = torch.transpose(
                    tensorList.view(-1, len(allSizes)), 0, 1
                )[idx]
                latencyAcrossRanks = latencyAcrossRanks.cpu().detach().numpy()
            else:
                latencyAcrossRanks = []
                for curRankTensor in tensorList:
                    rank_lat = curRankTensor[idx].item()
                    latencyAcrossRanks.append(rank_lat)

                latencyAcrossRanks = np.array(latencyAcrossRanks)

            logging.debug("Latency across all ranks: %s" % (latencyAcrossRanks))

            # Include only communicating ranks
            if self.collectiveArgs.collective == "multicast":
                commRanks = [
                    self.collectiveArgs.srcOrDst
                ] + self.collectiveArgs.dst_ranks
            elif self.collectiveArgs.collective == "incast":
                commRanks = [
                    self.collectiveArgs.srcOrDst
                ] + self.collectiveArgs.src_ranks
            else:
                commRanks = range(self.collectiveArgs.world_size)

            latencyAcrossCommRanks = latencyAcrossRanks[commRanks]
            logging.debug(
                "Latency across communicating ranks (%s): %s"
                % (commRanks, latencyAcrossCommRanks)
            )

            p50 = np.percentile(latencyAcrossCommRanks, 50)
            p75 = np.percentile(latencyAcrossCommRanks, 75)
            p95 = np.percentile(latencyAcrossCommRanks, 95)
            minlat = np.amin(latencyAcrossCommRanks)
            maxlat = np.amax(latencyAcrossCommRanks)

            # adjust busBW
            busBW = results[curSize]["busBW"] * (commsParams.bitwidth / 32.0)

            if self.collectiveArgs.pair == 0:
                print(
                    "\tCOMMS-RES\t%12s\t%12s\t%12s\t%12s\t%12s\t%12s\t%12s\t%12s\t%12s"
                    % (
                        results[curSize]["memSize"],
                        str("%d" % (results[curSize]["num_elements"])),
                        str("%.1f" % (p50)),
                        str("%.1f" % (p75)),
                        str("%.1f" % (p95)),
                        str("%.1f" % (minlat)),
                        str("%.1f" % (maxlat)),
                        str("%.3f" % (results[curSize]["algBW"])),
                        str("%.3f" % (busBW)),
                    )
                )
            else:
                print(
                    "\tCOMMS-RES\t%12s\t%12s\t%12s\t%12s\t%12s\t%12s\t%12s\t%12s\t%12s\t%12s"
                    % (
                        results[curSize]["memSize"],
                        str("%d" % (results[curSize]["num_elements"])),
                        str("%d" % (results[curSize]["num_elements_pair"])),
                        str("%.1f" % (p50)),
                        str("%.1f" % (p75)),
                        str("%.1f" % (p95)),
                        str("%.1f" % (minlat)),
                        str("%.1f" % (maxlat)),
                        str("%.3f" % (results[curSize]["algBW"])),
                        str("%.3f" % (busBW)),
                    )
                )

    def reportBenchTimePt2Pt(self, commsParams, allSizes, resultsAcrossRanks, results):
        print(
            "\n\tCOMMS-RES\tsize (B)\t pingLatency(us):p50\tp75\t\tp95\t pingPongLatency(us):p50\tp75\t\tp95\t avgUniBW(GB/s)\t avgBiBW(GB/s) totalUniBW(GB/s)\t totalBiBW(GB/s)"
        )
        for idx, curSize in enumerate(allSizes):
            pingLatencyAcrossRanks = []
            pingPongLatencyAcrossRanks = []
            uniBWAcrossRanks = []
            biBWAcrossRanks = []
            for curRankTensor in resultsAcrossRanks:
                pingLatencyAcrossRanks.append(curRankTensor[idx][0].item())
                pingPongLatencyAcrossRanks.append(curRankTensor[idx][1].item())
                uniBWAcrossRanks.append(curRankTensor[idx][2].item())
                biBWAcrossRanks.append(curRankTensor[idx][3].item())

            pingLatencyAcrossRanks = np.array(pingLatencyAcrossRanks)
            pingPongLatencyAcrossRanks = np.array(pingPongLatencyAcrossRanks)
            uniBWAcrossRanks = np.array(uniBWAcrossRanks)
            biBWAcrossRanks = np.array(biBWAcrossRanks)

            # Include only communicating ranks
            commRanks = self.collectiveArgs.src_ranks + self.collectiveArgs.dst_ranks
            pingLatencyAcrossCommRanks = pingLatencyAcrossRanks[commRanks]
            pingPongLatencyAcrossCommRanks = pingPongLatencyAcrossRanks[commRanks]
            uniBWAcrossCommRanks = uniBWAcrossRanks[commRanks]
            biBWAcrossCommRanks = biBWAcrossRanks[commRanks]

            logging.debug(
                "Ping latency across communicating ranks (%s): %s"
                % (commRanks, pingLatencyAcrossCommRanks)
            )
            logging.debug(
                "PingPong latency across communicating ranks (%s): %s"
                % (commRanks, pingPongLatencyAcrossCommRanks)
            )
            logging.debug(
                "UniBW across all communicating ranks (%s): %s"
                % (commRanks, uniBWAcrossCommRanks)
            )
            logging.debug(
                "BiBW across all communicating ranks (%s): %s"
                % (commRanks, biBWAcrossCommRanks)
            )

            avgUniBW = np.mean(uniBWAcrossCommRanks)
            avgBiBW = np.mean(biBWAcrossCommRanks)
            totalUniBW = np.sum(uniBWAcrossCommRanks) / 2
            totalBiBW = np.sum(biBWAcrossCommRanks) / 2

            ping_p50 = np.percentile(pingLatencyAcrossCommRanks, 50)
            ping_p75 = np.percentile(pingLatencyAcrossCommRanks, 75)
            ping_p95 = np.percentile(pingLatencyAcrossCommRanks, 95)

            ping_pong_p50 = np.percentile(pingPongLatencyAcrossCommRanks, 50)
            ping_pong_p75 = np.percentile(pingPongLatencyAcrossCommRanks, 75)
            ping_pong_p95 = np.percentile(pingPongLatencyAcrossCommRanks, 95)

            print(
                "\tCOMMS-RES\t%12s\t%12s\t%12s\t%12s\t%12s\t%12s\t%12s\t%12s\t%12s\t%12s\t%12s"
                % (
                    results[curSize]["memSize"],
                    str("%.1f" % (ping_p50)),
                    str("%.1f" % (ping_p75)),
                    str("%.1f" % (ping_p95)),
                    str("%.1f" % (ping_pong_p50)),
                    str("%.1f" % (ping_pong_p75)),
                    str("%.1f" % (ping_pong_p95)),
                    str("%.3f" % (avgUniBW)),
                    str("%.3f" % (avgBiBW)),
                    str("%.3f" % (totalUniBW)),
                    str("%.3f" % (totalBiBW)),
                )
            )

    def benchTime(self, index, commsParams, backendFuncs):
        # Get NW stack specific parameters
        (
            local_rank,
            global_rank,
            world_size,
            group,
            curDevice,
            curHwDevice,
            allSizes,
            computeFunc,
        ) = self.initCollectiveArgs(commsParams)

        results = {}
        timeElapsedList = []
        quantTimeElapsedList = []
        dequantTimeElapsedList = []
        for curSize in allSizes:
            # Allocating memory.
            numElements = int(curSize // commsParams.element_size)
            scaleFactor = numElements * numElements
            if commsParams.collective == "all_to_all":
                # numElements = int(numElements // world_size)  # assuming that world_size won't be zero!
                scaleFactor = 1

            if commsParams.dcheck == 1:
                # use all ones for easy data validation check
                ipTensor = backendFuncs.alloc_ones(
                    [numElements], curDevice, commsParams.dtype, self.initVal
                )
            else:
                ipTensor = backendFuncs.alloc_random(
                    [numElements], curDevice, commsParams.dtype, scaleFactor
                )

            opTensor = ipTensor
            asyncOp = True
            collectiveFunc = None

            if (
                commsParams.blockingFlag == 1
            ):  # if blockingFlag is 1, it means asyncOp should be false.
                asyncOp = False

            if commsParams.mode != "compute":  # comms specific initializations
                if commsParams.collective.startswith("all_to_all"):
                    # all_to_all(v) requires two tensors
                    opTensor = backendFuncs.alloc_random(
                        [numElements], curDevice, commsParams.dtype, scaleFactor
                    )
                    # all_to_allv requires tensors to specify split
                    if commsParams.collective == "all_to_allv":
                        self.collectiveArgs.ipTensor_split = [
                            int(numElements // world_size) for i in range(world_size)
                        ]
                        self.collectiveArgs.opTensor_split = [
                            int(numElements // world_size) for i in range(world_size)
                        ]
                elif commsParams.collective == "all_gather":
                    # allgather requires a tensor list, e.g., List[torch.Tensor]
                    opTensor = []
                    for _ in range(world_size):
                        opTensor.append(
                            backendFuncs.alloc_random(
                                [numElements], curDevice, commsParams.dtype, scaleFactor
                            )
                        )
                elif commsParams.collective == "incast":
                    # incast requires a tensor list with length of src_ranks, e.g., List[torch.Tensor]
                    opTensor = []
                    for _ in self.collectiveArgs.src_ranks:
                        opTensor.append(
                            backendFuncs.alloc_random(
                                [numElements], curDevice, commsParams.dtype, scaleFactor
                            )
                        )
                elif commsParams.collective == "reduce_scatter":
                    ipTensor = []
                    for _ in range(world_size):
                        ipTensor.append(
                            backendFuncs.alloc_random(
                                [numElements], curDevice, commsParams.dtype, scaleFactor
                            )
                        )
                elif commsParams.collective == "all_gather_base":
                    # this is a single all gather
                    opTensor = backendFuncs.alloc_random(
                        numElements * world_size,
                        curDevice,
                        commsParams.dtype,
                        scaleFactor,
                    )
                # set corresponding function pointers
                if commsParams.collective != "pt2pt":
                    collectiveFunc = backendFuncs.collectiveFunc[commsParams.collective]

            # Setup the arguments.
            self.collectiveArgs.ipTensor = ipTensor
            self.collectiveArgs.opTensor = opTensor
            self.collectiveArgs.asyncOp = asyncOp
            self.collectiveArgs.dataSize = curSize
            self.collectiveArgs.numElements = numElements
            self.collectiveArgs.waitObj = []

            collectiveFunc_pair = None
            if commsParams.pair != 0:
                curSize_pair = curSize
                # Allocating memory.
                numElements_pair = int(curSize_pair // commsParams.element_size)
                scaleFactor_pair = numElements_pair * numElements_pair
                if commsParams.collective_pair == "all_to_all":
                    # numElements = int(numElements // world_size)  # assuming that world_size won't be zero!
                    scaleFactor_pair = 1

                if commsParams.dcheck == 1:
                    # use all ones for easy data validation check
                    ipTensor_pair = backendFuncs.alloc_ones(
                        [numElements_pair], curDevice, commsParams.dtype, self.initVal
                    )
                else:
                    ipTensor_pair = backendFuncs.alloc_random(
                        [numElements_pair],
                        curDevice,
                        commsParams.dtype,
                        scaleFactor_pair,
                    )

                opTensor_pair = ipTensor_pair
                collectiveFunc_pair = None

                if commsParams.mode != "compute":  # comms specific initializations
                    if commsParams.collective_pair.startswith("all_to_all"):
                        # all_to_all(v) requires two tensors
                        opTensor_pair = backendFuncs.alloc_random(
                            [numElements_pair],
                            curDevice,
                            commsParams.dtype,
                            scaleFactor_pair,
                        )
                        # all_to_allv requires tensors to specify split
                        if commsParams.collective_pair == "all_to_allv":
                            self.collectiveArgs.ipTensor_split_pair = [
                                int(numElements_pair // world_size)
                                for i in range(world_size)
                            ]
                            self.collectiveArgs.opTensor_split_pair = [
                                int(numElements_pair // world_size)
                                for i in range(world_size)
                            ]
                    elif commsParams.collective_pair == "all_gather":
                        # allgather requires a tensor list, e.g., List[torch.Tensor]
                        opTensor_pair = []
                        for _ in range(world_size):
                            opTensor_pair.append(
                                backendFuncs.alloc_random(
                                    [numElements_pair],
                                    curDevice,
                                    commsParams.dtype,
                                    scaleFactor_pair,
                                )
                            )
                    # set corresponding function pointers
                    if commsParams.collective_pair != "pt2pt":
                        collectiveFunc_pair = backendFuncs.collectiveFunc[
                            commsParams.collective_pair
                        ]

                # Setup the arguments.
                self.collectiveArgs.ipTensor_pair = ipTensor_pair
                self.collectiveArgs.opTensor_pair = opTensor_pair
                self.collectiveArgs.dataSize_pair = curSize_pair
                self.collectiveArgs.numElements_pair = numElements_pair

            # self.collectiveArgs has all the information on the experiment.
            if commsParams.collective != "pt2pt":
                timeElapsedNS, algBW, busBW, memSize, avgQuantNS, x_pair = self.runColl(
                    comm_fn=collectiveFunc,
                    compute_fn=computeFunc,
                    comm_fn_pair=collectiveFunc_pair,
                )

                # perfom data validation check on the final opTensor
                if commsParams.dcheck == 1:
                    self.dcheck(commsParams, curSize, opTensor)

                results[curSize] = {}
                results[curSize]["timeUS"] = timeElapsedNS / 1e3
                timeElapsedList.append(
                    results[curSize]["timeUS"]
                )  # assuming that order is known at each rank, so it's OK to not identify it by message-size
                results[curSize]["algBW"] = algBW
                results[curSize]["busBW"] = busBW
                results[curSize]["memSize"] = memSize
                if (commsParams.collective == "all_to_all") or (
                    commsParams.collective == "all_to_allv"
                ):
                    results[curSize]["num_elements"] = int(numElements // world_size)
                else:
                    results[curSize]["num_elements"] = int(numElements)

                results[curSize]["quantTimeUS"] = avgQuantNS["Quant"] / 1e3
                results[curSize]["dequantTimeUS"] = avgQuantNS["DeQuant"] / 1e3
                quantTimeElapsedList.append(results[curSize]["quantTimeUS"])
                dequantTimeElapsedList.append(results[curSize]["dequantTimeUS"])

                if commsParams.pair:
                    results[curSize]["curSizePair"] = curSize_pair
                    if (commsParams.collective_pair == "all_to_all") or (
                        commsParams.collective_pair == "all_to_allv"
                    ):
                        results[curSize]["num_elements"] = int(
                            numElements // world_size
                        )
                    else:
                        results[curSize]["num_elements"] = int(numElements)
                        results[curSize]["x_pair"] = x_pair
            else:
                (
                    pingPerIterNS,
                    pingPongPerIterNS,
                    avgUniBW,
                    avgBiBW,
                    memSize,
                ) = self.runPt2Pt()
                results[curSize] = {}
                results[curSize]["pingPerIterNS"] = pingPerIterNS
                results[curSize]["pingPongPerIterNS"] = pingPongPerIterNS
                results[curSize]["avgUniBW"] = avgUniBW
                results[curSize]["avgBiBW"] = avgBiBW
                results[curSize]["memSize"] = memSize
                timeElapsedList.append(
                    [
                        np.mean(np.array(pingPerIterNS)) / 1e3,
                        np.mean(np.array(pingPongPerIterNS)) / 1e3,
                        avgUniBW,
                        avgBiBW,
                    ]  # time in US
                )

            del ipTensor
            del opTensor
            if commsParams.pair:
                del ipTensor_pair
                del opTensor_pair
            backendFuncs.clear_memory()
            self.backendFuncs.sync_barrier(
                self.collectiveArgs, desc=f"curSize_{curSize}"
            )

        comms_utils.clearQuantCommCtx(self.collectiveArgs)

        tensorList = self.gatherBenchTime(
            self.collectiveArgs, commsParams, timeElapsedList
        )

        if global_rank == 0:
            if self.collectiveArgs.collective != "pt2pt":
                self.reportBenchTime(commsParams, allSizes, tensorList, results)
                quantTimeTensorList = []
                if commsParams.bitwidth < 32:
                    logging.debug(quantTimeElapsedList)
                    quantTimeTensorList = self.gatherBenchTime(
                        self.collectiveArgs, commsParams, quantTimeElapsedList
                    )
                    dequantTimeTensorList = self.gatherBenchTime(
                        self.collectiveArgs, commsParams, dequantTimeElapsedList
                    )
                    if global_rank == 0:
                        self.reportBenchTimeWithQuant(
                            commsParams,
                            allSizes,
                            tensorList,
                            quantTimeTensorList,
                            dequantTimeTensorList,
                            results,
                        )
            else:
                self.reportBenchTimePt2Pt(commsParams, allSizes, tensorList, results)

        # wait rank 0 reports results to avoid other ranks mess up the output
        self.backendFuncs.sync_barrier(self.collectiveArgs, "benchtime")

    def runBench(self, comms_world_info, commsParams):
        # Init the desired backend
        if commsParams.nw_stack == "pytorch-dist":
            from pytorch_dist_backend import PyTorchDistBackend

            backendObj = PyTorchDistBackend(comms_world_info, commsParams)
        elif commsParams.nw_stack == "pytorch-xla-tpu":
            from pytorch_tpu_backend import PyTorchTPUBackend

            backendObj = PyTorchTPUBackend(comms_world_info, commsParams)
        else:
            print("\t Error: Unsopported NW stack! ")
            comms_utils.gracefulExit()

        self.backendFuncs = backendObj
        try:
            backendObj.benchmark_comms()
        except ValueError as ve:
            if commsParams.backend == "ucc":
                logging.critical("PyTorch UCC not implemented? {}".format(repr(ve)))
            raise


def main():
    collBenchObj = commsCollBench()

    ### parse arguments ###
    parser = argparse.ArgumentParser(
        description="PARAM-Comm Benchmark",
        formatter_class=MultilineFormatter,
    )
    args, leftovers = collBenchObj.readArgs(parser)

    collBenchObj.checkArgs(args)

    mpi_env_params = comms_utils.read_mpi_env_vars()
    if mpi_env_params["global_rank"] == 0:
        print("\t MPI environment: %s " % (str(mpi_env_params)))
        print(
            "\t backend: %s nw-stack: %s mode: %s args.b: %d args.e: %d args.f: %d args.z: %s args.master_ip: %s "
            % (
                args.backend,
                args.nw_stack,
                args.mode,
                args.b,
                args.e,
                args.f,
                args.z,
                args.master_ip,
            )
        )

    element_size = torch.ones([1], dtype=args.dtype).element_size()
    comms_world_info = comms_utils.comms_world_info_holder(
        args.master_ip, args.master_port, args.num_tpu_cores, mpi_env_params
    )

    commsParams = comms_utils.commsParamsHolder(
        args, comms_world_info, element_size, collBenchObj.benchTime
    )

    if args.pair == 1 and args.overlap_pair_pgs == 1:
        commsParams.num_pgs = 2
    collBenchObj.runBench(comms_world_info, commsParams)


if __name__ == "__main__":
    main()<|MERGE_RESOLUTION|>--- conflicted
+++ resolved
@@ -860,19 +860,11 @@
 
         if self.collectiveArgs.pair == 0:
             print(
-<<<<<<< HEAD
-                "\n\tCOMMS-RES\tsize (B)\t num-elements\t Latency(us):p50\tp75\t\tp95\tmin\tmax\t algBW(GB/s)\t busBW(GB/s)"
-            )
-        else:
-            print(
-                "\n\tCOMMS-RES\ttotal-pair-size (B)\t num-elements\t num-elements-pair\t Latency(us):p50\tp75\t\tp95\tmin\tmax\t algBW(GB/s)\t busBW(GB/s)"
-=======
                 "\n\tCOMMS-RES\t size (B)\t num-elements\t Latency(us)\t p50\t\t p75\t\t p95\t\t algBW(GB/s)\t busBW(GB/s)"
             )
         else:
             print(
                 "\n\tCOMMS-RES\t total-pair-size (B)\t num-elements\t num-elements-pair\t Latency(us)\t p50\t\t p75\t\t p95\t\t algBW(GB/s)\t busBW(GB/s)"
->>>>>>> 479f8f01
             )
         for idx, curSize in enumerate(allSizes):
             if commsParams.backend == "xla":
