#!/usr/bin/env python3

# Copyright (c) Facebook, Inc. and its affiliates.
#
# This source code is licensed under the MIT license found in the
# LICENSE file in the root directory of this source tree.

from __future__ import absolute_import, division, print_function, unicode_literals

import argparse
import json
import logging
import os
import subprocess
import sys

import time

import comms_utils
<<<<<<< HEAD
from comms_utils import paramCommsBench, dlrmParamsHolder
=======

import dlrm_data as dd
import numpy as np

import torch
import torch.nn as nn
from comms_utils import paramCommsBench
from pytorch_dist_backend import PyTorchDistBackend
from torch.autograd import Function
>>>>>>> cb582100

logger = logging.getLogger(__name__)

# All-to-all classes/functions
class All2AllInfo(object):
    pass


class All2All_Scatter_Wait(Function):
    @staticmethod
    def forward(ctx, myreq, *output):
        ctx.a2ai = myreq.a2ai
        ctx.myreq = myreq
        myreq.req.wait()
        myreq.req = None
        myreq.tensor = None
        return output

    @staticmethod
    def backward(ctx, *grad_output):
        import torch.distributed as dist

        myreq = ctx.myreq
        my_size = myreq.bench.comm_size
        my_rank = myreq.bench.my_rank
        assert len(grad_output) == my_size
        scatter_list = [t.contiguous() for t in grad_output]
        a2ai = ctx.a2ai
        mb_split_lengths = a2ai.gNS if a2ai.gNS else a2ai.lN
        # emb_split_lengths = a2ai.gSS if a2ai.gSS else [a2ai.lS] * my_size
        grad_input = grad_output[0].new_empty([a2ai.N, a2ai.E * a2ai.lS])
        gather_list = list(grad_input.split(mb_split_lengths, dim=0))
        req_list = []
        for i in range(my_size):
            req = dist.gather(
                scatter_list[i],
                gather_list if i == my_rank else [],
                dst=i,
                async_op=True,
            )
            req_list.append(req)
        myreq.req = req_list
        myreq.tensor = grad_input
        return (None, grad_output)


class Request(object):
    def __init__(self, bench):
        self.req = None
        self.tensor = None
        self.WaitFunction = All2All_Scatter_Wait
        self.bench = bench

    def wait(self):
        ret = self.WaitFunction.apply(self, *self.tensor)
        self.req = None
        self.tensor = None
        return ret


class All2Allv_Req(Function):
    @staticmethod
    def forward(ctx, myreq, a2ai, *inputs):
        measured_regions = myreq.bench.measured_regions
        commDetails = myreq.bench.commDetails
        collectiveArgs = myreq.bench.collectiveArgs
        backendFuncs = myreq.bench.backendFuncs

        # logger.info("All2Allv_Req:forward")
        mb_split_lengths = [m * sum(a2ai.E) for m in a2ai.gNS]
        emb_split_lengths = [a2ai.lN * e for e in a2ai.gSS]
        input = torch.cat(inputs, dim=1).view([-1])
        output = input.new_empty(sum(emb_split_lengths))

        cur_iter_memory = input.element_size() * input.nelement()
        measured_regions["fwd_a2a"]["memory"].append(cur_iter_memory)
        commDetails.append(
            {
                "comms": "all_to_all",
                "msg_size": cur_iter_memory,
                "in_split": mb_split_lengths,
                "out_split": emb_split_lengths,
                "dtype": str(input.dtype),
            }
        )

        # print("\t emb_split_lengths: %s mb_split_lengths: %s " % (emb_split_lengths, mb_split_lengths))
        collectiveArgs.opTensor = output
        collectiveArgs.ipTensor = input
        collectiveArgs.opTensor_split = emb_split_lengths
        collectiveArgs.ipTensor_split = mb_split_lengths
        collectiveArgs.asyncOp = True

        backendFuncs.complete_accel_ops(
            collectiveArgs, initOp=True
        )  # Adding it to ensure we isolate time for fwd-pass all2all right.
        collectiveArgs.timers["fwd_a2a_start"] = time.monotonic()
        req = backendFuncs.all_to_allv(collectiveArgs, retFlag=True)

        myreq.req = req
        myreq.tensor = []
        myreq.tensor.append(output)
        myreq.tensor = tuple(myreq.tensor)
        a2ai.mb_split_lengths = mb_split_lengths
        a2ai.emb_split_lengths = emb_split_lengths
        myreq.a2ai = a2ai
        ctx.a2ai = a2ai
        ctx.myreq = myreq
        return myreq.tensor

    @staticmethod
    def backward(ctx, *grad_output):
        myreq = ctx.myreq
        collectiveArgs = myreq.bench.collectiveArgs
        backendFuncs = myreq.bench.backendFuncs

        backendFuncs.complete_accel_ops(
            collectiveArgs, initOp=True
        )  # Making sure operation is definitively finished.
        collectiveArgs.timers["bwd_a2a_end"] = time.monotonic()

        a2ai = ctx.a2ai
        myreq.req.wait()
        myreq.req = None
        grad_input = myreq.tensor
        grad_inputs = grad_input.view([a2ai.N, -1]).split(a2ai.E, dim=1)
        grad_inputs = [gin.contiguous() for gin in grad_inputs]
        myreq.tensor = None
        return (None, None, *grad_inputs)


class All2Allv_Wait(Function):
    @staticmethod
    def forward(ctx, myreq, *output):
        collectiveArgs = myreq.bench.collectiveArgs
        backendFuncs = myreq.bench.backendFuncs

        myreq.req.wait()
        backendFuncs.complete_accel_ops(
            collectiveArgs
        )  # Making sure operation is definitively finished.
        collectiveArgs.timers["fwd_a2a_end"] = time.monotonic()

        a2ai = myreq.a2ai
        ctx.a2ai = a2ai
        myreq.req = None
        myreq.tensor = None
        outputs = tuple(
            out.view([a2ai.lN, -1]) for out in output[0].split(a2ai.emb_split_lengths)
        )
        ctx.myreq = myreq
        return outputs

    @staticmethod
    def backward(ctx, *grad_outputs):
        myreq = ctx.myreq
        backendFuncs = myreq.bench.backendFuncs
        collectiveArgs = myreq.bench.collectiveArgs
        measured_regions = myreq.bench.measured_regions
        commDetails = myreq.bench.commDetails

        a2ai = ctx.a2ai
        grad_outputs = [gout.contiguous().view([-1]) for gout in grad_outputs]
        grad_output = torch.cat(grad_outputs)
        grad_input = grad_output.new_empty([a2ai.N * sum(a2ai.E)])

        cur_iter_memory = grad_input.element_size() * grad_input.nelement()
        measured_regions["bwd_a2a"]["memory"].append(cur_iter_memory)
        commDetails.append(
            {
                "comms": "all_to_all",
                "msg_size": cur_iter_memory,
                "in_split": a2ai.emb_split_lengths,
                "out_split": a2ai.mb_split_lengths,
                "dtype": str(grad_output.dtype),
            }
        )

        collectiveArgs.opTensor = grad_input
        collectiveArgs.ipTensor = grad_output
        collectiveArgs.opTensor_split = a2ai.mb_split_lengths
        collectiveArgs.ipTensor_split = a2ai.emb_split_lengths
        collectiveArgs.asyncOp = True

        backendFuncs.complete_accel_ops(
            collectiveArgs, initOp=True
        )  # Adding it to ensure we isolate time for bwd-pass all2all right.
        collectiveArgs.timers["bwd_a2a_start"] = time.monotonic()
        req = backendFuncs.all_to_allv(collectiveArgs, retFlag=True)

        myreq.req = req
        myreq.tensor = grad_input
        return (None, grad_output)


def _decum(tensor):
    first = torch.unsqueeze(tensor[0], dim=0)
    return torch.cat([first, tensor[1:] - tensor[:-1]])


def calculateLengths(feature_count, offsets, indices):
    lengths_list = []
    indices_list = []
    for curFeature in range(feature_count):
        curFeat_offsets = offsets[curFeature]
        curFeat_indices = indices[curFeature]

        if len(curFeat_offsets) > 0:
            last_size = len(curFeat_indices) - curFeat_offsets[-1].item()
            # pyre-fixme[16]: `Tensor` has no attribute `roll`.
            curFeat_offsets = _decum(curFeat_offsets.roll(-1, dims=0))
            curFeat_offsets[-1] = last_size

        lengths_list.append(curFeat_offsets)
        indices_list.append(curFeat_indices)

    return (torch.cat(lengths_list), torch.cat(indices_list))


def lengthsToOffsets(lengths, curDevice):
    # Opposit of _decum, which is borrowed from trainer code.
    zero = torch.tensor([0], device=curDevice)
    mlengths = lengths[:-1]
    catTensor = torch.cat([zero, mlengths], dim=0)
    tbl_offsets = torch.cumsum(catTensor, dim=0)
    return tbl_offsets  # torch.tensor([tbl_offsets])


class SparseFeatures:
    # This is the interface SparseDataDist expects.
    # Calculate lengths (from offsets), which is required to figure out how to split data between various ranks.
    # Push data (lengths, indices) to device
    def __init__(
        self,
        count,
        batch_size,
        offsets,
        ip_indices,
        curDevice,
        global_rank,
        backendFuncs,
        collectiveArgs,
    ):
        self.count = count
        self.batch_size = batch_size
        lengths, indices = calculateLengths(count, offsets, ip_indices)
        collectiveArgs.timers["length_calc_end"] = time.monotonic()
        self.lengths = lengths.to(curDevice)
        self.indices = indices.to(curDevice)

        backendFuncs.complete_accel_ops(collectiveArgs, initOp=True)
        collectiveArgs.timers["mem_push_idx_end"] = time.monotonic()

    def get_indices_memory_size(self):
        return self.indices.nelement() * self.element_size()


class modelConfig:
    def __init__(self, ipDict):
        self.num_sparse_fea = ipDict["num_sparse_fea"]
        self.n_emb_per_rank = ipDict["n_emb_per_rank"]
        self.local_emb_slice = ipDict["local_emb_slice"]
        self.dims_sum_per_rank = ipDict["dims_sum_per_rank"]

        self.ln_top = ipDict["ln_top"]
        self.ln_bot = ipDict["ln_bot"]

        self.topMLP = ipDict["topMLP"]
        self.botMLP = ipDict["botMLP"]
        self.embedLayers = ipDict["embedLayers"]

<<<<<<< HEAD
        self.topMLP = ipDict['topMLP']
        self.botMLP = ipDict['botMLP']
        self.embeddingLayers = ipDict['embeddingLayers']
=======
        self.train_ld = ipDict["train_ld"]
>>>>>>> cb582100


class paramDLRM_Net(nn.Module):
    def __init__(self):
        super().__init__()
        self.rowDim = 0
        self.colDim = 1
        self.sparseFrac = 1.0  # PENDING: Should set it to a value which ensures we don't transfer the whole of the embedding table.

<<<<<<< HEAD
    def initializeData(self, curDevice, backendFuncs, global_rank, topMLP, botMLP, embeddingLayersDim):
=======
    def initializeData(
        self, curDevice, backendFuncs, global_rank, topMLP, botMLP, embedLayersDim
    ):
>>>>>>> cb582100
        # Generate data for each device.
        curProcData = {}
        topLayers = []
        botLayers = []
        embeddingLayers = nn.ModuleList()  # embeddingLayers = []

        for layerIdx, curLayer in enumerate(topMLP):
            curLayerData = backendFuncs.alloc_random(
                [curLayer[self.rowDim], curLayer[self.colDim]], curDevice, torch.float
            )
            if global_rank == 0:
                print("\t Top-Layer-%d data: %s " % (layerIdx, curLayerData[0][0]))
            topLayers.append(curLayerData)

        for layerIdx, curLayer in enumerate(botMLP):
            curLayerData = backendFuncs.alloc_random(
                [curLayer[self.rowDim], curLayer[self.colDim]], curDevice, torch.float
            )
            if global_rank == 0:
                print(
                    "\t Bot-Layer-%d data: %s n: %d m: %d "
                    % (
                        layerIdx,
                        curLayerData[0][0],
                        curLayer[self.rowDim],
                        curLayer[self.colDim],
                    )
                )
            botLayers.append(curLayerData)

        host = os.uname()[1]
<<<<<<< HEAD
        for layerIdx, curLayer in enumerate(embeddingLayersDim):
            curLayerData = backendFuncs.alloc_embedding_tables(curLayer[self.rowDim], curLayer[self.colDim], curDevice, torch.float)
            if(global_rank == 0):
                print("\t Embedding-Layer-%d host: %s data: %s n: %d m: %d " % (layerIdx, host, curLayerData.weight.data[0][0], curLayer[self.rowDim], curLayer[self.colDim]))
            embeddingLayers.append(curLayerData)

        curProcData['topLayers'] = topLayers
        curProcData['botLayers'] = botLayers
        curProcData['embeddingLayers'] = embeddingLayers
=======
        for layerIdx, curLayer in enumerate(embedLayersDim):
            curLayerData = backendFuncs.alloc_embedding_tables(
                curLayer[self.rowDim], curLayer[self.colDim], curDevice, torch.float
            )
            if layerIdx == 0:
                print(
                    "\t Embed-Layer-%d host: %s data: %s n: %d m: %d "
                    % (
                        layerIdx,
                        host,
                        curLayerData.weight.data[0][0],
                        curLayer[self.rowDim],
                        curLayer[self.colDim],
                    )
                )
            embedLayers.append(curLayerData)

        curProcData["topLayers"] = topLayers
        curProcData["botLayers"] = botLayers
        curProcData["embedLayers"] = embedLayers
>>>>>>> cb582100
        return curProcData

    def apply_emb(self, lS_o, lS_i, emb_l, mixed_dim=False):
        # WARNING: notice that we are processing the batch at once. We implicitly
        # assume that the data is laid out such that:
        # 1. each embedding is indexed with a group of sparse indices,
        #   corresponding to a single lookup
        # 2. for each embedding the lookups are further organized into a batch
        # 3. for a list of embedding tables there is a list of batched lookups

        ly = []
        for k, sparse_index_group_batch in enumerate(lS_i):
            sparse_offset_group_batch = lS_o[k]

            # embedding lookup
            # We are using EmbeddingBag, which implicitly uses sum operator.
            # The embeddings are represented as tall matrices, with sum
            # happening vertically across 0 axis, resulting in a row vector
            E = emb_l[k]
            V = E(sparse_index_group_batch, sparse_offset_group_batch)

            ly.append(V)

        if mixed_dim:
            ly = torch.cat(ly, dim=1)
        else:
            ly = torch.stack(ly)  # avs
        return ly

    def get_split_lengths_by_len(self, n, global_rank, world_size):
        k, m = divmod(n, world_size)
        if m == 0:
            splits = [k] * world_size
            my_len = k
        else:
            splits = [(k + 1) if i < m else k for i in range(world_size)]
            my_len = splits[global_rank]
        return (my_len, splits)

    def create_mlp(self, global_rank, ln):
        # build MLP layer by layer
        if global_rank == 0:
            print("\n\t Creating new set of MLP layers..")
        mlp_layers = []
        for i in range(0, ln.size - 1):
            n = ln[i]
            m = ln[i + 1]
            if global_rank == 0:
                print("\t MLP layer: %d size: %d x %d " % (i, n, m))
            mlp_layers.append([m, n])  # as per DLRM benchmark dlrm_s_pytroch.py
        return mlp_layers

    def create_emb(self, global_rank, local_emb_dims, ln):
        embedding_layers = []
        for i in range(0, ln.size):
            n = ln[i]
            m = local_emb_dims[i]
            if global_rank == 0:
                if i % 50 == 0:
                    print("\t Embedding layer: %d size: %d x %d " % (i, n, m))
            embedding_layers.append([n, m])  # as per DLRM benchmark dlrm_s_pytroch.py
        return embedding_layers

    def get_slice_sparse(self, global_rank, num_emb_per_rank, world_size):
        if global_rank == 0:
            return slice(0, num_emb_per_rank[0], 1)
        cum_sum = sum(num_emb_per_rank[0:global_rank])
        return slice(cum_sum, cum_sum + num_emb_per_rank[global_rank], 1)

    def splitPerTable(
        self,
        lengths,
        indices,
        batch_size,
        num_my_features,
        world_size,
        global_rank,
        curDevice,
    ):
        # By now we have received the lengths, and indices of local-table for the global-batch
        # We need to split the lengths and indices per table

        all_feature_lengths = []
        indicesSplitLengths = []
        for _ in range(num_my_features):
            all_feature_lengths.append(torch.empty([0], device=curDevice))

        # Lengths can be split based on the mini-batch-size (i.e. local-batch-size).
        # The lengths array size should be num_tables * num_ranks * mini_batch_size
        # Data is arranged in the following format --> where each rI-tJ-length represents mini-batch-size number of elements
        # [rank0-table-1-length, r0-t2-length, .., r0-tm-length, rank1-table-1-length, r1-t2-length, .., r1-tm-length, .. rN-t1-length, ..rN-tm-length]
        for r in range(world_size):
            r_offset = num_my_features * batch_size * r
            for f in range(num_my_features):
                cur_feature_lengths = all_feature_lengths[f]
                f_offset = f * batch_size
                start = r_offset + f_offset
                end = start + batch_size
                curSlice = lengths[start:end]  # Get all the lengths per rank
                accum = torch.sum(
                    curSlice
                )  # Computes the sum of the current slice of mini-batch-size elements, which would be used to split the elements per table
                indicesSplitLengths.append(accum.view(1, -1))
                # print("\t rank: %d f: %d r: %d f_offset: %d r_offset: %d start: %d end: %d curSlice: %s accum: %s " % (global_rank, f, r, f_offset, r_offset, start, end, curSlice, accum))
                cur_feature_lengths = torch.cat(
                    [cur_feature_lengths, lengths[start:end]]
                ).to(dtype=torch.int64)
                all_feature_lengths[f] = cur_feature_lengths

        all_feature_indices = []
        for f in range(num_my_features):
            cur_feature_lengths = all_feature_lengths[f]
            # print("\t rank: %d f: %d cur_feature_lengths: %s " % (global_rank, f, cur_feature_lengths))
            all_feature_indices.append(torch.empty([0], device=curDevice))

        indicesSplitLengths = torch.cat(indicesSplitLengths)
        indicesSplitLengths = indicesSplitLengths.to("cpu")
        accum = 0
        # indicesSplitLengths has the num_ranks * num_tables elements.
        # Data arrangement [rank0-table-1-size, r0-t2-size,.. r0-tm-size, r1-t1-size, r1-t2-size, .., r1-tm-size, ..., rN-t1-size, .. rN-tm-size]
        for idx, curSplitLen in enumerate(indicesSplitLengths):
            cur_feature = idx % num_my_features
            cur_feature_indices = all_feature_indices[cur_feature]
            curSlice = indices[
                accum : accum + curSplitLen
            ]  # from lengths, we know that the next curSplitLen elements belong to this table
            all_feature_indices[cur_feature] = torch.cat(
                [cur_feature_indices, curSlice]
            ).to(dtype=torch.int64)
            # print("\t cur_feature: %d accum: %s accum+curSplitLne: %s " % (cur_feature, accum, accum + curSplitLen))
            accum = accum + curSplitLen

        offsets = []
        for f in range(num_my_features):
            cur_feature_indices = all_feature_indices[f]
            cur_feature_lengths = all_feature_lengths[f]
            cur_feature_offsets = lengthsToOffsets(
                cur_feature_lengths, curDevice
            )  # convert length back to offsets.
            offsets.append(cur_feature_offsets)
            # print("\t rank: %d f: %d host: %s lengths: offsets: %s lengths: %s indices.shape: %s " % (global_rank, f, host, cur_feature_offsets.shape, cur_feature_lengths.shape, cur_feature_indices.shape))
            # print("\t rank: %d f: %d \n cur_feature_offsets: %s \n cur_feature_lengths: %s \nhost: %s cur_feature_indices: %s " % (global_rank, f, cur_feature_offsets, cur_feature_lengths, host, cur_feature_indices))

        return (offsets, all_feature_indices)

    def getEmbeddingTableDimensions(self, global_rank, world_size, args):
        local_emb_dims = []
        ln_emb = ""
        ipConfig = {}
        if args.model == "dlrm":  # open-source DLRM.
            ln_emb = np.fromstring(args.arch_embedding_size, dtype=int, sep="-")
            n_emb = len(ln_emb)
            if n_emb < world_size:
                raise ValueError(
                    "Embedding size should match process count, please fix '--arch-embedding-size' and try again"
                )
            _, n_emb_per_rank = self.get_split_lengths_by_len(
                n_emb, global_rank, world_size
            )
            dims_per_rank = []
            local_emb_slice = []

            # Following logic is borrowed from ctr_mbl_feed_jan_v0.py:_gen_embs_dims (which inturn depends on _generate_sparse_param_args)
            for i in range(world_size):
                tempArr = self.get_slice_sparse(i, n_emb_per_rank, world_size)
                p = ln_emb[tempArr]

                if i == global_rank:
                    local_emb_slice = ln_emb[tempArr]
                    local_emb_dims = [args.arch_sparse_feature_size for i in p]

                temp = []
                for _ in p:
                    temp.append(
                        args.arch_sparse_feature_size
                    )  # PENDING/TODO: Update it based on trainer/feeds model.
                dims_per_rank.append(temp)

                if global_rank == 0:
                    print("\t Rank: %d tempArr: %s p: %s " % (i, tempArr, p))

            dims_sum_per_rank = [sum(s) for s in dims_per_rank]

            if global_rank == 0:
                print("\tdims_sum_per_rank: %s " % (dims_sum_per_rank))

            # Package the parameters to be used by DLRM function
            ipConfig["num_sparse_fea"] = ln_emb.size
            ipConfig["n_emb_per_rank"] = n_emb_per_rank
            ipConfig["local_emb_slice"] = local_emb_slice
            ipConfig["dims_sum_per_rank"] = dims_sum_per_rank
            ipConfig["local_emb_dims"] = local_emb_dims
        else:
            print("Model " + args.model + " not supported...Abort!")
            sys.exit()

        return (local_emb_dims, ln_emb, ipConfig)

    def getLayerDimensions(self, global_rank, world_size, args):
        ### parse command line arguments ###
<<<<<<< HEAD
        (local_emb_dims,
            ln_emb,
            ipConfig) = self.getEmbeddingTableDimensions(global_rank, world_size, args)
        if(global_rank == 0):
            print("\t ipConfig['num_sparse_fea']: %s " % (ipConfig['num_sparse_fea']))
            print("\t ipConfig['n_emb_per_rank']: %s " % (ipConfig['n_emb_per_rank']))
            print("\t ipConfig['dims_sum_per_rank']: %s " % (ipConfig['dims_sum_per_rank']))
=======
        (local_emb_dims, ln_emb, ipConfig) = self.getEmbTableDimensions(
            global_rank, world_size, args
        )
        if global_rank == 0:
            print("\t ipConfig['num_sparse_fea']: %s " % (ipConfig["num_sparse_fea"]))
            print("\t ipConfig['n_emb_per_rank']: %s " % (ipConfig["n_emb_per_rank"]))
            print(
                "\t ipConfig['dims_sum_per_rank']: %s "
                % (ipConfig["dims_sum_per_rank"])
            )
>>>>>>> cb582100

            print("\t ipConfig['local_emb_dims']: %s " % (ipConfig["local_emb_dims"]))

        # Genereously borrowed from public DLRM benchmark.
        ln_bot = np.fromstring(args.arch_mlp_bot, dtype=int, sep="-")
        n_emb = ln_emb.size

        # Parameters required for determining num_int and creating top-layer dimensions.
        # m_spa = args.arch_sparse_feature_size
        num_fea = ln_emb.size + 1  # num sparse + num dense features
        m_den_out = ln_bot[ln_bot.size - 1]
        m_den = ln_bot[0]
        if args.arch_interaction_op == "dot":
            # approach 1: all
            # num_int = num_fea * num_fea + m_den_out
            # approach 2: unique
            if args.arch_interaction_itself:
                num_int = (num_fea * (num_fea + 1)) // 2 + m_den_out
            else:
                num_int = (num_fea * (num_fea - 1)) // 2 + m_den_out
        elif args.arch_interaction_op == "cat":
            num_int = num_fea * m_den_out
        else:
            sys.exit(
                "ERROR: --arch-interaction-op="
                + args.arch_interaction_op
                + " is not supported"
            )

        if args.arch_project_size > 0:
            num_int = num_fea * args.arch_project_size + m_den_out

        arch_mlp_top_adjusted = str(num_int) + "-" + args.arch_mlp_top
        ln_top = np.fromstring(arch_mlp_top_adjusted, dtype=int, sep="-")
        if global_rank == 0:
            print(
                "\t ln_top: %s \n\t ln_bot: %s \n\t n_emb: %s "
                % (ln_top, ln_bot, n_emb)
            )

        topMLP = self.create_mlp(
            global_rank, ln_top
        )  # Creates actual dimensions of each MLP layer
        botMLP = self.create_mlp(global_rank, ln_bot)
<<<<<<< HEAD
        ipConfig['ln_top'] = ln_top
        ipConfig['ln_bot'] = ln_bot
        ipConfig['topMLP'] = topMLP
        ipConfig['botMLP'] = botMLP

        print("\t rank: %d len(local_emb_slice): %s local_emb_dims: %s " % (global_rank, len(ipConfig['local_emb_slice']), len(local_emb_dims)))
        embeddingLayers = self.create_emb(global_rank, ipConfig['local_emb_dims'], ipConfig['local_emb_slice'])  # WARNING: Assuming that for allocating memory, we should only use local-emb-slice.
        ipConfig['embeddingLayers'] = embeddingLayers
=======
        ipConfig["ln_top"] = ln_top
        ipConfig["ln_bot"] = ln_bot
        ipConfig["topMLP"] = topMLP
        ipConfig["botMLP"] = botMLP

        print(
            "\t rank: %d len(local_emb_slice): %s local_emb_dims: %s "
            % (global_rank, len(ipConfig["local_emb_slice"]), len(local_emb_dims))
        )
        embedLayers = self.create_emb(
            global_rank, ipConfig["local_emb_dims"], ipConfig["local_emb_slice"]
        )  # WARNING: Assuming that for allocating memory, we should only use local-emb-slice.
        ipConfig["embedLayers"] = embedLayers
>>>>>>> cb582100

        args.numpy_rand_seed = global_rank
        train_data, train_ld = dd.data_loader(args, ln_emb, m_den)

        ipConfig["train_ld"] = train_ld

        myModelConfig = modelConfig(
            ipConfig
        )  # A holding object to carry all the parameters (for both type of models) that have been calculated.
        print(
            "\t rank: %s n_emb: %s modelConfig: %s "
            % (global_rank, n_emb, myModelConfig.dims_sum_per_rank)
        )
        return myModelConfig


class commsDLRMBench(paramCommsBench):
    def __init__(self):
        # TODO: only support pytorch-dist as the nw-stack now
        super().__init__(supportedNwstacks=["pytorch-dist"])
        self.model = ""
        self.mixedDimFlag = False
<<<<<<< HEAD
        self.expt_config = None # Use dlrmParamsHolder later
=======
>>>>>>> cb582100
        self.measured_regions = {}
        self.commDetails = []
        self.paramNN = paramDLRM_Net()
        self.myreq = Request(self)

    def readArgs(self, parser, defaultModel="dlrm"):
        # read the common/basic arguments
        super().readArgs(parser)
        parser.add_argument(
            "--warmup-batches",
            type=int,
            default=5,
            help="number of warm-up batches per epoch",
        )  # Number of warmup batches within an epoch.
        # Added specifically to dlrm-comms
        parser.add_argument(
            "--model", type=str, default=defaultModel, help="Model to be benchmarked"
        )
        parser.add_argument("--print-comms", action="store_true")
        parser.add_argument("--perf-debug", action="store_true")
        # Copied from DLRM benchmark.
        parser.add_argument("--arch-sparse-feature-size", type=int, default=4)
        parser.add_argument("--arch-embedding-size", type=str, default="4-3-2")
        # MLP layers
        parser.add_argument("--arch-mlp-bot", type=str, default="4-3-2")
        parser.add_argument("--arch-mlp-top", type=str, default="4-2-1")
        parser.add_argument(
            "--arch-project-size",
            type=int,
            default=0,
            help="project size for the interaction features",
        )
        parser.add_argument(
            "--num-workers",
            type=int,
            default=0,
            help="number of workers for DataLoader",
        )
        parser.add_argument("--arch-interaction-op", type=str, default="dot")
        parser.add_argument(
            "--arch-interaction-itself", action="store_true", default=False
        )
        # data
        parser.add_argument("--data-size", type=int, default=1)
        parser.add_argument(
            "--num-batches", type=int, default=10, help="Number of batches to be run"
        )  # ensure num-bathes is always larger than warmup-batches
        parser.add_argument(
            "--synthetic-data-folder",
            type=str,
            default="./synthetic_data/syn_data_bs65536/",
        )
        # training
        parser.add_argument("--mini-batch-size", type=int, default=1)
        parser.add_argument("--num-indices-per-lookup", type=int, default=10)
        parser.add_argument("--num-indices-per-lookup-fixed", type=bool, default=False)
        parser.add_argument("--round-targets", type=bool, default=False)
        parser.add_argument(
            "--data-generation", type=str, default="random", help="Input data generator"
        )  # synthetic or random
        parser.add_argument(
            "--rand-data-dist", type=str, default="uniform"
        )  # uniform or gaussian
        parser.add_argument("--rand-data-min", type=float, default=0)
        parser.add_argument("--rand-data-max", type=float, default=1)
        parser.add_argument("--rand-data-mu", type=float, default=-1)
        parser.add_argument("--rand-data-sigma", type=float, default=1)
        parser.add_argument(
            "--data-trace-file", type=str, default="./input/dist_emb_j.log"
        )
        parser.add_argument("--data-trace-enable-padding", type=bool, default=False)
        parser.add_argument("--numpy-rand-seed", type=int, default=123)

<<<<<<< HEAD
        parser.add_argument("--embedding-dtype", type=torch.dtype, default=torch.float32)  # will be overwritten based on args.data_type and dtypeMap.
        parser.add_argument("--embedding-data-type", type=str, default='float32',
                            help="Data type to be used, supports " + str(self.supportedDtype))
=======
        parser.add_argument(
            "--embed-dtype", type=torch.dtype, default=torch.float32
        )  # will be overwritten based on args.embed_data_type and dtypeMap.
        parser.add_argument(
            "--embed-data-type",
            type=str,
            default="float32",
            help="Data type to be used, supports " + str(self.supportedDtype),
        )
>>>>>>> cb582100

        return parser.parse_args()

    def checkArgs(self, args):
        super().checkArgs(args)
<<<<<<< HEAD
        if(args.embedding_data_type not in self.supportedDtype):
            print("\t ERROR: Specified dtype: %d is not one of the supported commstyle: %s" % (args.data_type, str(self.supportedDtype)))
=======
        if args.embed_data_type not in self.supportedDtype:
            print(
                "\t ERROR: Specified dtype: %d is not one of the supported commstyle: %s"
                % (args.embed_data_type, str(self.supportedDtype))
            )
>>>>>>> cb582100
            comms_utils.gracefulExit()

    def SparseDataDist(
        self, num_features_per_rank, input_features, global_rank, world_size, timers
    ):
        if len(num_features_per_rank) == 1:
            return

        batch_size = input_features.batch_size
        device = input_features.lengths.device
        cpu_device = torch.device("cpu")

        # Start input_lengths_per_feature copy to host.
        input_lengths_per_feature = (
            input_features.lengths.view(input_features.count, input_features.batch_size)
            .sum(dim=1)
            .to(cpu_device, non_blocking=True)
        )

        # Distribute lengths first
        # as we need to know output lengths to indices and weights.
        # Then distribute indices and weights in parallel.
        num_my_features = num_features_per_rank[global_rank]
        output_lengths = torch.empty(
            num_my_features * batch_size * world_size,
            device=device,
            dtype=input_features.lengths.dtype,
        )
        # with record_function("## all2all_data:lengths ##"):
        out_splits = [num_my_features * batch_size] * world_size
        in_splits = [
            num_features * batch_size for num_features in num_features_per_rank
        ]
        self.collectiveArgs.opTensor = output_lengths
        self.collectiveArgs.ipTensor = input_features.lengths
        self.collectiveArgs.opTensor_split = out_splits
        self.collectiveArgs.ipTensor_split = in_splits
        self.collectiveArgs.asyncOp = False
        self.backendFuncs.complete_accel_ops(self.collectiveArgs, initOp=True)

        timers["offset_xchg_start"] = time.monotonic()
        self.backendFuncs.all_to_allv(self.collectiveArgs)
        self.backendFuncs.complete_accel_ops(self.collectiveArgs)
        timers["offset_xchg_end"] = time.monotonic()

        cur_iter_memory = output_lengths.element_size() * output_lengths.nelement()
        self.measured_regions["offset_xchg"]["memory"].append(cur_iter_memory)

        prev_a2a_details = {
            "comms": "all_to_all",
            "msg_size": cur_iter_memory,
            "in_split": in_splits,
            "out_split": out_splits,
            "dtype": str(input_features.lengths.dtype),
        }
        self.commDetails.append(prev_a2a_details)

        # Start alltoall request for 'indices'.
        output_indices = torch.empty(
            output_lengths.sum().item(),
            device=device,
            dtype=torch.int64,  # input_features.indices.dtype,
        )
        output_indices_splits = (
            output_lengths.view(world_size, -1).sum(dim=1).to(cpu_device).numpy()
        )

        input_features_splits = []
        feature_offset = 0
        input_lengths_per_feature = input_lengths_per_feature.numpy()
        for feature_count in num_features_per_rank:
            feature_length = sum(
                input_lengths_per_feature[
                    feature_offset : feature_offset + feature_count
                ]
            )
            input_features_splits.append(feature_length)
            feature_offset += feature_count

        self.collectiveArgs.opTensor = output_indices
        self.collectiveArgs.ipTensor = input_features.indices
        self.collectiveArgs.opTensor_split = output_indices_splits
        self.collectiveArgs.ipTensor_split = input_features_splits
        self.collectiveArgs.asyncOp = False

        self.backendFuncs.complete_accel_ops(self.collectiveArgs, initOp=True)
        timers["idx_xchg_start"] = time.monotonic()
        self.backendFuncs.all_to_allv(self.collectiveArgs)
        self.backendFuncs.complete_accel_ops(self.collectiveArgs)
        timers["idx_xchg_end"] = time.monotonic()

        cur_iter_memory = output_indices.element_size() * output_indices.nelement()
        self.measured_regions["idx_xchg"]["memory"].append(cur_iter_memory)
        cur_a2a_details = {
            "comms": "all_to_all",
            "msg_size": cur_iter_memory,
            "in_split": np.array(input_features_splits, dtype=np.int32).tolist(),
            "out_split": np.array(output_indices_splits, dtype=np.int32).tolist(),
            "dtype": str(input_features.indices.dtype),
        }
        self.commDetails.append(cur_a2a_details)

        # By now we have received the lengths, and indices of local-table for the global-batch
        # We need to split the lengths and indices per table -- logic explained in splitPerTable
        offsets, indices = self.paramNN.splitPerTable(
            output_lengths,
            output_indices,
            batch_size,
            num_my_features,
            world_size,
            global_rank,
            device,
        )
        return (offsets, indices)

    # FIXME: can we refere to extend_distributed.ExtendProcessGroup.alltoallv?
    def alltoallv(self, inputs, global_rank, out_split, per_rank_split_lengths):
        N, _ = inputs[0].size()
        E = [e.size()[1] for e in inputs]
        a2ai = All2AllInfo()
        a2ai.lS = len(inputs)
        if out_split:
            a2ai.gSS = out_split
        else:
            # all the embs have the same dimension
            a2ai.gSS = [s * E[0] for s in per_rank_split_lengths]
        a2ai.lN, a2ai.gNS = self.paramNN.get_split_lengths_by_len(
            N, global_rank, len(out_split)
        )
        a2ai.E = E
        a2ai.N = N
        a2ai.S = sum(a2ai.gSS) if a2ai.gSS else a2ai.lS * self.my_size

        All2Allv_Req.apply(self.myreq, a2ai, *inputs)
        self.myreq.WaitFunction = All2Allv_Wait

        return self.myreq

    def resetTimers(self, timers):
        """Serves as both a way to add a timer and reset when it is already present"""
        timers["iter_start"] = 0.0

        timers["length_calc_end"] = 0.0
        timers["mem_push_idx_end"] = 0.0

        timers["offset_xchg_start"] = 0.0
        timers["offset_xchg_end"] = 0.0
        timers["idx_xchg_start"] = 0.0
        timers["idx_xchg_end"] = 0.0

        timers["bef_emb_lookup"] = 0.0
        timers["fwd_a2a_start"] = 0.0
        timers["fwd_a2a_end"] = 0.0
        timers["grad_push_start"] = 0.0

        timers["bwd_top_ar_start"] = 0.0
        timers["bwd_top_ar_end"] = 0.0
        timers["bwd_a2a_start"] = 0.0
        timers["bwd_a2a_end"] = 0.0
        timers["bwd_bot_ar_start"] = 0.0
        timers["bwd_bot_ar_end"] = 0.0

    def setTimerRegions(self, region_name, start_timer, end_timer):
        """Add a new measure-region, by specifying the timers"""
        self.measured_regions[region_name] = {}
        self.measured_regions[region_name]["start"] = start_timer
        self.measured_regions[region_name]["end"] = end_timer
        self.measured_regions[region_name]["samples"] = []
        self.measured_regions[region_name]["memory"] = []

    def intermed_region_memory(self, timers):
        # regions which are in between communication sizes won't have memory, which we are fixing by adding an entry for each timer every iteration
        # This is needed because we want to average the memory for all the all-to-all operations (whose size varies every iteration).
        intermed_regions = [
            "intermed_calc_length",
            "mem_push_idx",
            "intermed_bef_offset_xchg",
            "intermed_btw_offset_idx_xchg",
            "intermed_post_idx_xchg_sparse_dist",
            "intermed_emb_lookup_to_a2a_start",
            "intermed_fwd_a2a_grad_push",
            "mem_push_gradients",
            "intermed_top_ar_end_to_bwd_a2a_start",
            "intermed_bwd_a2a_bot_ar",
            "iter_time",
            "iter_data_prep",
            "iter_fwd_a2a",
            "iter_bwd_top_ar",
            "iter_bwd_a2a",
        ]

        for cur_region in intermed_regions:
            self.measured_regions[cur_region]["memory"].append(0)

    def getMemSizes(self, curDeviceData):
        memSizes = {}
        m_topLayer = []
        m_botLayer = []
        for curLayer in curDeviceData["topLayers"]:
            self.collectiveArgs.ipTensor = curLayer
            m_topLayer.append(self.backendFuncs.get_mem_size(self.collectiveArgs))

        for curLayer in curDeviceData["botLayers"]:
            self.collectiveArgs.ipTensor = curLayer
            m_botLayer.append(self.backendFuncs.get_mem_size(self.collectiveArgs))

        memSizes["top"] = m_topLayer
        memSizes["bot"] = m_botLayer
        return memSizes

    def computeTimes(self, timers):
        # At the end of the iteration, measure the time taken for a given region.
        for cur_region in self.measured_regions:
            start_time = timers[self.measured_regions[cur_region]["start"]]
            end_time = timers[self.measured_regions[cur_region]["end"]]
            time_spent = (end_time - start_time) * 1e6  # nanoseconds
            self.measured_regions[cur_region]["samples"].append(time_spent)
        self.resetTimers(timers)

    def initTimers(self):
        timers = {}
        self.resetTimers(timers)
        # add different measured "region" to the dictinary called "measured_regions".
        # <dictionary> <name> <start-timer> <end-timer>
        self.setTimerRegions("intermed_calc_length", "iter_start", "length_calc_end")
        self.setTimerRegions("mem_push_idx", "length_calc_end", "mem_push_idx_end")
        self.setTimerRegions(
            "intermed_bef_offset_xchg", "mem_push_idx_end", "offset_xchg_start"
        )
        self.setTimerRegions("offset_xchg", "offset_xchg_start", "offset_xchg_end")
        self.setTimerRegions(
            "intermed_btw_offset_idx_xchg", "offset_xchg_end", "idx_xchg_start"
        )
        self.setTimerRegions("idx_xchg", "idx_xchg_start", "idx_xchg_end")
        self.setTimerRegions(
            "intermed_post_idx_xchg_sparse_dist", "idx_xchg_end", "bef_emb_lookup"
        )

        self.setTimerRegions(
            "intermed_emb_lookup_to_a2a_start", "bef_emb_lookup", "fwd_a2a_start"
        )
        self.setTimerRegions("fwd_a2a", "fwd_a2a_start", "fwd_a2a_end")
        self.setTimerRegions(
            "intermed_fwd_a2a_grad_push", "fwd_a2a_end", "grad_push_start"
        )

        self.setTimerRegions(
            "mem_push_gradients", "grad_push_start", "bwd_top_ar_start"
        )
        self.setTimerRegions("bwd_top_ar", "bwd_top_ar_start", "bwd_top_ar_end")

        self.setTimerRegions(
            "intermed_top_ar_end_to_bwd_a2a_start", "bwd_top_ar_end", "bwd_a2a_start"
        )
        self.setTimerRegions("bwd_a2a", "bwd_a2a_start", "bwd_a2a_end")
        self.setTimerRegions(
            "intermed_bwd_a2a_bot_ar", "bwd_a2a_end", "bwd_bot_ar_start"
        )

        self.setTimerRegions("bwd_bot_ar", "bwd_bot_ar_start", "bwd_bot_ar_end")
        self.setTimerRegions("iter_time", "iter_start", "bwd_bot_ar_end")

        self.setTimerRegions("iter_data_prep", "iter_start", "bef_emb_lookup")
        self.setTimerRegions("iter_fwd_a2a", "iter_start", "grad_push_start")
        self.setTimerRegions("iter_bwd_top_ar", "iter_start", "bwd_top_ar_end")
        self.setTimerRegions("iter_bwd_a2a", "iter_start", "bwd_bot_ar_start")

        return timers

    def reportBenchTime(
        self, global_rank, wamrupIters, measuredIters, world_size, curDevice
    ):
        if measuredIters != 0:
            all_timers = [
                "intermed_calc_length",
                "mem_push_idx",
                "intermed_bef_offset_xchg",
                "offset_xchg",
                "intermed_btw_offset_idx_xchg",
                "idx_xchg",
                "intermed_post_idx_xchg_sparse_dist",
                "intermed_emb_lookup_to_a2a_start",
                "fwd_a2a",
                "intermed_fwd_a2a_grad_push",
                "mem_push_gradients",
                "bwd_top_ar",
                "intermed_top_ar_end_to_bwd_a2a_start",
                "bwd_a2a",
                "intermed_bwd_a2a_bot_ar",
                "bwd_bot_ar",
                "iter_time",
                "iter_data_prep",
                "iter_fwd_a2a",
                "iter_bwd_top_ar",
                "iter_bwd_a2a",
            ]

            # Each rank makes a list (2D tensor) of all the samples for each measured-region. Do the same for memory as well.
            combined_latency_list = []
            combined_memory_list = []
            for cur_region in all_timers:
                combined_latency_list.append(
                    self.measured_regions[cur_region]["samples"]
                )
                combined_memory_list.append(self.measured_regions[cur_region]["memory"])

            # All-gather to exchange the samples (memory and latency)
            timeElapsedTensor = torch.tensor(combined_latency_list, device=curDevice)
            tensor_list = [
                torch.ones_like(timeElapsedTensor) for _ in range(world_size)
            ]
            self.collectiveArgs.ipTensor = timeElapsedTensor
            self.collectiveArgs.opTensor = tensor_list
            self.collectiveArgs.asyncOp = False
            self.collectiveArgs.dataSize = (
                timeElapsedTensor.nelement() * timeElapsedTensor.element_size()
            )
            self.collectiveArgs.numElements = timeElapsedTensor.nelement()
            self.backendFuncs.all_gather(self.collectiveArgs)
            self.backendFuncs.complete_accel_ops(self.collectiveArgs)

            memory_tensor = torch.tensor(combined_memory_list, device=curDevice)
            memory_tensor_list = [
                torch.ones_like(memory_tensor) for _ in range(world_size)
            ]
            self.collectiveArgs.ipTensor = memory_tensor
            self.collectiveArgs.opTensor = memory_tensor_list
            self.backendFuncs.all_gather(self.collectiveArgs)
            self.backendFuncs.complete_accel_ops(self.collectiveArgs)

            sum_latency = 0.0
            sum_mean_latency = 0.0
            if global_rank == 0:
                cpu_tensor_latency = []
                cpu_tensor_memory = []
                for cur_region in range(world_size):
                    cpu_tensor_latency.append(tensor_list[cur_region].to("cpu"))
                    cpu_tensor_memory.append(memory_tensor_list[cur_region].to("cpu"))

                res_mean_percentiles = []
                res_percentiles = []
<<<<<<< HEAD
                # q-th percentile (used here): q% of the samples are LOWER than this value
                # percent exceedance: q% of the samples are HIGHER than this value
                print("\t{}\t{:>36}\t{:>12}\t{:>12}\t{:>12}\t{:>12}\t{:>12}\t{:>12}".format("iters","region","memory (B)","Latency(us):min","p50","p75","p95","sum(p50)"))
=======
                print(
                    "\t{}\t{:>36}\t{:>12}\t{:>12}\t{:>12}\t{:>12}\t{:>12}\t{:>12}".format(
                        "iters",
                        "region",
                        "memory (B)",
                        "Latency(us):min",
                        "p50",
                        "p75",
                        "p95",
                        "sum(p50)",
                    )
                )
>>>>>>> cb582100
                for region_idx, cur_region in enumerate(all_timers):
                    # For each region, get data from different ranks. Compute percentiles for a given region.
                    all_rank_latency = []
                    all_rank_memory = []
                    all_rank_mean_latency = []
                    for cur_rank in range(world_size):
                        cur_rank_latency = cpu_tensor_latency[cur_rank][region_idx]
                        cur_rank_memory = cpu_tensor_memory[cur_rank][region_idx][
                            wamrupIters:
                        ]

                        all_rank_latency.append(cur_rank_latency)
                        all_rank_memory.append(cur_rank_memory)
                        all_rank_mean_latency.append(torch.mean(cur_rank_latency))

                    all_rank_latency = torch.cat(all_rank_latency)
                    all_rank_memory = torch.cat(all_rank_memory)

                    latencyAcrossRanks = np.array(all_rank_latency)
                    min_lat = torch.min(all_rank_latency)
                    p50 = np.percentile(latencyAcrossRanks, 50)
                    p75 = np.percentile(latencyAcrossRanks, 75)
                    p95 = np.percentile(latencyAcrossRanks, 95)

                    mean_latencyAcrossRanks = np.array(all_rank_mean_latency)
                    mean_min_lat = min(all_rank_mean_latency)
                    mean_p50 = np.percentile(mean_latencyAcrossRanks, 50)
                    mean_p75 = np.percentile(mean_latencyAcrossRanks, 75)
                    mean_p95 = np.percentile(mean_latencyAcrossRanks, 95)

                    memoryAcrossRanks = np.array(all_rank_memory)
                    mem_p50 = np.percentile(memoryAcrossRanks, 50)
                    # Printing two sets of results --
                    # 1. Percentiles based on samples across all the ranks (so #samples = num_iterations * num_ranks)
                    # 2. Percentiles based on average latency at each rank (so #samples = num_ranks)

                    if "iter" not in cur_region:
                        sum_latency = sum_latency + p50
                        sum_mean_latency = sum_mean_latency + mean_p50
                    res_percentiles_line = (
                        "\t%d\t%36s\t%12s\t%12s\t%12s\t%12s\t%12s\t%12s"
                        % (
                            measuredIters,
                            cur_region,
                            "%d" % (mem_p50),
                            "%.3f" % (min_lat),
                            "%.3f" % (p50),
                            "%.3f" % (p75),
                            "%.3f" % (p95),
                            "%.3f" % (sum_latency),
                        )
                    )
                    res_mean_percentiles_line = (
                        "\t%d\t%36s\t%12s\t%12s\t%12s\t%12s\t%12s\t%12s"
                        % (
                            measuredIters,
                            cur_region,
                            "%d" % (mem_p50),
                            "%.3f" % (mean_min_lat),
                            "%.3f" % (mean_p50),
                            "%.3f" % (mean_p75),
                            "%.3f" % (mean_p95),
                            "%.3f" % (sum_mean_latency),
                        )
                    )

                    res_percentiles.append(res_percentiles_line)
                    res_mean_percentiles.append(res_mean_percentiles_line)

                for cur_line in res_percentiles:
                    if "iter_time" in cur_line:
                        print("\n")
                    print(cur_line)

                print(
                    "\t%d\t%36s\t%12s\t%12s\t%12s"
                    % (
                        measuredIters,
                        "total_time",
                        "N/A",
                        "N/A",
                        "%.3f" % (sum_latency),
                    )
                )
                print(
                    "\n\n -----------------------------------------------------------------------------------------------------------------------------\n\n"
                )
                for cur_line in res_mean_percentiles:
                    if "iter_time" in cur_line:
                        print("\n")
                    print(cur_line)
                print(
                    "\t%d\t%36s\t%12s\t%12s\t%12s"
                    % (
                        measuredIters,
                        "total_time",
                        "N/A",
                        "N/A",
                        "%.3f" % (sum_mean_latency),
                    )
                )
                print(
                    "\n\n -----------------------------------------------------------------------------------------------------------------------------\n\n"
                )

    def benchTime(
        self,
        global_rank,
        world_size,
        timers,
        mConfig,
        curDevice,
        curDeviceData,
        commsDlrmParams,
    ):
        memSizes = self.getMemSizes(curDeviceData)
        for batchNum, (_, lS_o, lS_i, _) in enumerate(mConfig.train_ld):
<<<<<<< HEAD
            timers['iter_start'] = time.monotonic()

            curIterSparseFeatures = SparseFeatures(mConfig.num_sparse_fea,
                                                    self.expt_config.mini_batch_size,
                                                    lS_o,
                                                    lS_i,
                                                    curDevice, global_rank,
                                                    self.backendFuncs,
                                                    self.collectiveArgs)
=======
            timers["iter_start"] = time.monotonic()

            curIterSparseFeatures = SparseFeatures(
                mConfig.num_sparse_fea,
                commsDlrmParams.mini_batch_size,
                lS_o,
                lS_i,
                curDevice,
                global_rank,
                self.backendFuncs,
                self.collectiveArgs,
            )
>>>>>>> cb582100
            # Exchange it among all the ranks, so that we have indices and offsets of only the tables we have but for the global mini-batch, not just local mini-batch.s
            g_offsets, g_indices = self.SparseDataDist(
                mConfig.n_emb_per_rank,
                curIterSparseFeatures,
                global_rank,
                world_size,
                timers,
            )

            # Begin with reading the embedding table.
            self.backendFuncs.complete_accel_ops(self.collectiveArgs, initOp=True)
<<<<<<< HEAD
            timers['bef_emb_lookup'] = time.monotonic()
            ly = self.paramNN.apply_emb(g_offsets, g_indices, curDeviceData['embeddingLayers'], mixed_dim=self.mixedDimFlag)
=======
            timers["bef_emb_lookup"] = time.monotonic()
            ly = self.paramNN.apply_emb(
                g_offsets,
                g_indices,
                curDeviceData["embedLayers"],
                mixed_dim=self.mixedDimFlag,
            )
>>>>>>> cb582100

            # Start with fwd pass all-to-all, this is blocking communication.
            a2a_req = ""
            B = ""
            tempB = ""
            emb_memory = ly.nelement() * ly.element_size()
            if not self.mixedDimFlag:
                a2a_req = self.alltoallv(
                    ly, global_rank, mConfig.dims_sum_per_rank, mConfig.n_emb_per_rank
                )
                B = a2a_req.wait()
                tempB = torch.cat(B, dim=1)

            self.collectiveArgs.timers["grad_push_start"] = time.monotonic()
            C = tempB
            self.backendFuncs.complete_accel_ops(
                self.collectiveArgs, initOp=True
            )  # else data won't actually be moved, evidently!

            if commsDlrmParams.perf_debug:
                self.backendFuncs.complete_accel_ops(self.collectiveArgs, initOp=True)
                self.backendFuncs.barrier(self.collectiveArgs)

            # back-prop: top layer, non-blocking between the top-layers.
<<<<<<< HEAD
            timers['bwd_top_ar_start'] = time.monotonic()
            for curLayerIdx in range(len(curDeviceData['topLayers'])):
=======
            timers["bwd_top_ar_start"] = time.monotonic()
            for curLayerIdx in range(len(curDeviceData["topLayers"])):
>>>>>>> cb582100
                # Prepare collective arguments
                self.collectiveArgs.ipTensor = curDeviceData["topLayers"][curLayerIdx]
                self.collectiveArgs.asyncOp = True
                self.collectiveArgs.op = self.backendFuncs.get_reduce_op("sum")
                self.backendFuncs.all_reduce(self.collectiveArgs)
                # Prepare communication details, logging to understand performance.
                self.commDetails.append(
                    {
                        "comms": "all_reduce",
                        "msg_size": curDeviceData["topLayers"][curLayerIdx].nelement()
                        * curDeviceData["topLayers"][curLayerIdx].element_size(),
                        "dtype": str(curDeviceData["topLayers"][curLayerIdx].dtype),
                    }
                )
            self.backendFuncs.complete_accel_ops(self.collectiveArgs, initOp=True)
            timers["bwd_top_ar_end"] = time.monotonic()

            if commsDlrmParams.perf_debug:
                self.backendFuncs.complete_accel_ops(self.collectiveArgs, initOp=True)
                self.backendFuncs.barrier(self.collectiveArgs)

            # back-prop: embedding update, blocking, since we are waiting for it to complete.
            if self.mixedDimFlag:
                self.collectiveArgs.timers["bwd_a2a_start"] = time.monotonic()
                tempB.backward(C)
                self.collectiveArgs.timers["bwd_a2a_end"] = time.monotonic()
                self.measured_regions["bwd_a2a"]["memory"].append(
                    emb_memory
                )  # this is not quite right in case of , just ensuring that we have a non-zero entry for ads-feeds model
            else:
                tempB.backward(C)

            if commsDlrmParams.perf_debug:
                self.backendFuncs.complete_accel_ops(self.collectiveArgs, initOp=True)
                self.backendFuncs.barrier(self.collectiveArgs)

            # back-prop: bottom layer, non-blocking between the layers.
<<<<<<< HEAD
            timers['bwd_bot_ar_start'] = time.monotonic()
            for curLayerIdx in range(len(curDeviceData['botLayers'])):
                self.collectiveArgs.ipTensor = curDeviceData['botLayers'][curLayerIdx]
=======
            timers["bwd_bot_ar_start"] = time.monotonic()
            for curLayerIdx in range(len(curDeviceData["botLayers"])):
                self.collectiveArgs.ipTensor = curDeviceData["botLayers"][curLayerIdx]
>>>>>>> cb582100
                self.collectiveArgs.asyncOp = True
                self.collectiveArgs.op = self.backendFuncs.get_reduce_op("sum")
                self.backendFuncs.all_reduce(self.collectiveArgs)
                self.commDetails.append(
                    {
                        "comms": "all_reduce",
                        "msg_size": curDeviceData["botLayers"][curLayerIdx].nelement()
                        * curDeviceData["botLayers"][curLayerIdx].element_size(),
                        "dtype": str(curDeviceData["botLayers"][curLayerIdx].dtype),
                    }
                )
            self.backendFuncs.complete_accel_ops(self.collectiveArgs, initOp=True)
            timers["bwd_bot_ar_end"] = time.monotonic()
            self.measured_regions["bwd_top_ar"]["memory"].append(sum(memSizes["top"]))
            self.measured_regions["bwd_bot_ar"]["memory"].append(sum(memSizes["bot"]))

<<<<<<< HEAD
            if(batchNum >= self.expt_config.warmup_batches):
                self.computeTimes(timers)
            self.intermed_region_memory(timers)


            print(global_rank, timers['bwd_bot_ar_end'] - timers['iter_start'])

    def runBench(self, mpi_env_params, comms_world_info, args):
        """ Run num-batches iterations of the model (only comms-operations) """
        if(self.expt_config.nw_stack == "pytorch-dist"):
            # WARNING: expt_config is different from commsParams but using it as a placeholder here!
            # FIXME: can we make it common
            self.backendFuncs = PyTorchDistBackend(comms_world_info, self.expt_config)
            self.backendFuncs.initialize_backend(comms_world_info.master_ip, comms_world_info.master_port, backend=self.expt_config.backend)
        else:
            logger.error("\t Input nw_stack {} or backend {} not supported! ".format(self.expt_config.nw_stack, self.expt_config.backend))
=======
            if batchNum >= commsDlrmParams.warmup_batches:
                self.computeTimes(timers)
            self.intermed_region_memory(timers)

    def runBench(self, comms_world_info, commsDlrmParams, args):
        """Run num-batches iterations of the model (only comms-operations)"""
        if commsDlrmParams.nw_stack == "pytorch-dist":
            self.backendFuncs = PyTorchDistBackend(comms_world_info, commsDlrmParams)
            self.backendFuncs.initialize_backend(
                comms_world_info.master_ip,
                comms_world_info.master_port,
                backend=commsDlrmParams.backend,
            )
        else:
            logger.error(
                "\t Input nw_stack {} or backend {} not supported! ".format(
                    commsDlrmParams.nw_stack, commsDlrmParams.backend
                )
            )
>>>>>>> cb582100
            sys.exit()

        (
            local_rank,
            global_rank,
            world_size,
            group,
            curDevice,
            curHwDevice,
        ) = comms_utils.get_rank_details(self.backendFuncs)
        self.backendFuncs.sayHello()
        mConfig = self.paramNN.getLayerDimensions(
            global_rank, world_size, args
        )  # supports reading model parameters from json file, or from opensource DLRM CLI format.
        self.collectiveArgs.device = curDevice
        self.collectiveArgs.waitObj = []
        self.collectiveArgs.group = group
        self.comm_size = world_size
        self.my_rank = global_rank

        # Initializes the data for MLP, local embedding table
<<<<<<< HEAD
        curDeviceData = self.paramNN.initializeData(curDevice, self.backendFuncs, global_rank, mConfig.topMLP, mConfig.botMLP, mConfig.embeddingLayers)
=======
        curDeviceData = self.paramNN.initializeData(
            curDevice,
            self.backendFuncs,
            global_rank,
            mConfig.topMLP,
            mConfig.botMLP,
            mConfig.embedLayers,
        )
>>>>>>> cb582100
        host = os.uname()[1]
        timers = self.initTimers()
        self.collectiveArgs.timers = timers

        self.backendFuncs.complete_accel_ops(
            self.collectiveArgs, initOp=True
        )  # To ensure everyone starts at the same point

        if global_rank >= 0:
            print(
                "\n\t ****** Rank: G: %d L: %d host: %s starting new epoch, model: %s ***** \n"
                % (global_rank, local_rank, host, self.model)
            )
        # start runing benchmark and measuring latency
        self.benchTime(
            global_rank,
            world_size,
            timers,
            mConfig,
            curDevice,
            curDeviceData,
            commsDlrmParams,
        )

        if commsDlrmParams.print_comms:
            folder = str(self.model) + "_np" + str(world_size)
            try:
                subprocess.check_output(
                    ["mkdir", "-p", str(folder)], universal_newlines=True
                )
            except Exception as err:
                print("\t Error: %s while creating directory: %s " % (err, folder))
                pass
            comms_file = str(folder) + "/rank" + str(global_rank) + ".json"
            with open(comms_file, "w") as write_file:
                json.dump(self.commDetails, write_file)

<<<<<<< HEAD
        measuredIters = self.expt_config.numBatches - self.expt_config.warmup_batches
        self.reportBenchTime(global_rank, self.expt_config.warmup_batches, measuredIters, world_size, curDevice)

    def setBench(self, args, mpi_env_params):
        args.embedding_dtype = self.dtypeMap[args.embedding_data_type]
        args.data_size = mpi_env_params['world_size'] * args.num_batches * args.mini_batch_size
        args.device = "cuda"
        if(mpi_env_params['global_rank'] == 0):
            print("\t mpi-params: %s" % (mpi_env_params))

        self.model = args.model
        print("\t rank: %s args.model: %s model: %s " % (mpi_env_params['global_rank'], args.model, self.model))

        self.expt_config = dlrmParamsHolder(args, mpi_env_params, self.benchTime)

        if(mpi_env_params['global_rank'] == 0):
            print("\t expt_config: %s " % (self.expt_config))
=======
        measuredIters = commsDlrmParams.numBatches - commsDlrmParams.warmup_batches
        self.reportBenchTime(
            global_rank,
            commsDlrmParams.warmup_batches,
            measuredIters,
            world_size,
            curDevice,
        )

    def initBench(self, args, mpi_env_params) -> None:
        """
        placeholder function to initializes DLRM benchmarking parameters.
        """
        args.embed_dtype = self.dtypeMap[args.embed_data_type]
        args.data_size = (
            mpi_env_params["world_size"] * args.num_batches * args.mini_batch_size
        )
        if mpi_env_params["global_rank"] == 0:
            print("\t mpi-params: %s" % (mpi_env_params))

        self.model = args.model
        print(
            "\t rank: %s args.model: %s model: %s "
            % (mpi_env_params["global_rank"], args.model, self.model)
        )

>>>>>>> cb582100

def main():

    mpi_env_params = comms_utils.read_comms_env_vars()

    dlrmBench = commsDLRMBench()
    parser = argparse.ArgumentParser(
        description="PARAM-Comms DLRM Benchmark",
        formatter_class=argparse.ArgumentDefaultsHelpFormatter,
    )
    args = dlrmBench.readArgs(parser)
    dlrmBench.checkArgs(args)
    dlrmBench.initBench(args, mpi_env_params)

    time.sleep(1)
    comms_world_info = comms_utils.comms_world_info_holder(
        args.master_ip, args.master_port, args.num_tpu_cores, mpi_env_params
    )
    commsDlrmParams = comms_utils.commsDlrmParamsHolder(args, mpi_env_params)
    dlrmBench.runBench(comms_world_info, commsDlrmParams, args)


if __name__ == "__main__":
    main()<|MERGE_RESOLUTION|>--- conflicted
+++ resolved
@@ -17,19 +17,15 @@
 import time
 
 import comms_utils
-<<<<<<< HEAD
-from comms_utils import paramCommsBench, dlrmParamsHolder
-=======
 
 import dlrm_data as dd
 import numpy as np
 
 import torch
 import torch.nn as nn
-from comms_utils import paramCommsBench
+from comms_utils import paramCommsBench, dlrmParamsHolder
 from pytorch_dist_backend import PyTorchDistBackend
 from torch.autograd import Function
->>>>>>> cb582100
 
 logger = logging.getLogger(__name__)
 
@@ -301,13 +297,7 @@
         self.botMLP = ipDict["botMLP"]
         self.embedLayers = ipDict["embedLayers"]
 
-<<<<<<< HEAD
-        self.topMLP = ipDict['topMLP']
-        self.botMLP = ipDict['botMLP']
-        self.embeddingLayers = ipDict['embeddingLayers']
-=======
         self.train_ld = ipDict["train_ld"]
->>>>>>> cb582100
 
 
 class paramDLRM_Net(nn.Module):
@@ -317,13 +307,9 @@
         self.colDim = 1
         self.sparseFrac = 1.0  # PENDING: Should set it to a value which ensures we don't transfer the whole of the embedding table.
 
-<<<<<<< HEAD
-    def initializeData(self, curDevice, backendFuncs, global_rank, topMLP, botMLP, embeddingLayersDim):
-=======
     def initializeData(
         self, curDevice, backendFuncs, global_rank, topMLP, botMLP, embedLayersDim
     ):
->>>>>>> cb582100
         # Generate data for each device.
         curProcData = {}
         topLayers = []
@@ -355,17 +341,6 @@
             botLayers.append(curLayerData)
 
         host = os.uname()[1]
-<<<<<<< HEAD
-        for layerIdx, curLayer in enumerate(embeddingLayersDim):
-            curLayerData = backendFuncs.alloc_embedding_tables(curLayer[self.rowDim], curLayer[self.colDim], curDevice, torch.float)
-            if(global_rank == 0):
-                print("\t Embedding-Layer-%d host: %s data: %s n: %d m: %d " % (layerIdx, host, curLayerData.weight.data[0][0], curLayer[self.rowDim], curLayer[self.colDim]))
-            embeddingLayers.append(curLayerData)
-
-        curProcData['topLayers'] = topLayers
-        curProcData['botLayers'] = botLayers
-        curProcData['embeddingLayers'] = embeddingLayers
-=======
         for layerIdx, curLayer in enumerate(embedLayersDim):
             curLayerData = backendFuncs.alloc_embedding_tables(
                 curLayer[self.rowDim], curLayer[self.colDim], curDevice, torch.float
@@ -386,7 +361,6 @@
         curProcData["topLayers"] = topLayers
         curProcData["botLayers"] = botLayers
         curProcData["embedLayers"] = embedLayers
->>>>>>> cb582100
         return curProcData
 
     def apply_emb(self, lS_o, lS_i, emb_l, mixed_dim=False):
@@ -587,15 +561,6 @@
 
     def getLayerDimensions(self, global_rank, world_size, args):
         ### parse command line arguments ###
-<<<<<<< HEAD
-        (local_emb_dims,
-            ln_emb,
-            ipConfig) = self.getEmbeddingTableDimensions(global_rank, world_size, args)
-        if(global_rank == 0):
-            print("\t ipConfig['num_sparse_fea']: %s " % (ipConfig['num_sparse_fea']))
-            print("\t ipConfig['n_emb_per_rank']: %s " % (ipConfig['n_emb_per_rank']))
-            print("\t ipConfig['dims_sum_per_rank']: %s " % (ipConfig['dims_sum_per_rank']))
-=======
         (local_emb_dims, ln_emb, ipConfig) = self.getEmbTableDimensions(
             global_rank, world_size, args
         )
@@ -606,7 +571,6 @@
                 "\t ipConfig['dims_sum_per_rank']: %s "
                 % (ipConfig["dims_sum_per_rank"])
             )
->>>>>>> cb582100
 
             print("\t ipConfig['local_emb_dims']: %s " % (ipConfig["local_emb_dims"]))
 
@@ -651,16 +615,6 @@
             global_rank, ln_top
         )  # Creates actual dimensions of each MLP layer
         botMLP = self.create_mlp(global_rank, ln_bot)
-<<<<<<< HEAD
-        ipConfig['ln_top'] = ln_top
-        ipConfig['ln_bot'] = ln_bot
-        ipConfig['topMLP'] = topMLP
-        ipConfig['botMLP'] = botMLP
-
-        print("\t rank: %d len(local_emb_slice): %s local_emb_dims: %s " % (global_rank, len(ipConfig['local_emb_slice']), len(local_emb_dims)))
-        embeddingLayers = self.create_emb(global_rank, ipConfig['local_emb_dims'], ipConfig['local_emb_slice'])  # WARNING: Assuming that for allocating memory, we should only use local-emb-slice.
-        ipConfig['embeddingLayers'] = embeddingLayers
-=======
         ipConfig["ln_top"] = ln_top
         ipConfig["ln_bot"] = ln_bot
         ipConfig["topMLP"] = topMLP
@@ -674,7 +628,6 @@
             global_rank, ipConfig["local_emb_dims"], ipConfig["local_emb_slice"]
         )  # WARNING: Assuming that for allocating memory, we should only use local-emb-slice.
         ipConfig["embedLayers"] = embedLayers
->>>>>>> cb582100
 
         args.numpy_rand_seed = global_rank
         train_data, train_ld = dd.data_loader(args, ln_emb, m_den)
@@ -697,10 +650,7 @@
         super().__init__(supportedNwstacks=["pytorch-dist"])
         self.model = ""
         self.mixedDimFlag = False
-<<<<<<< HEAD
         self.expt_config = None # Use dlrmParamsHolder later
-=======
->>>>>>> cb582100
         self.measured_regions = {}
         self.commDetails = []
         self.paramNN = paramDLRM_Net()
@@ -774,11 +724,6 @@
         parser.add_argument("--data-trace-enable-padding", type=bool, default=False)
         parser.add_argument("--numpy-rand-seed", type=int, default=123)
 
-<<<<<<< HEAD
-        parser.add_argument("--embedding-dtype", type=torch.dtype, default=torch.float32)  # will be overwritten based on args.data_type and dtypeMap.
-        parser.add_argument("--embedding-data-type", type=str, default='float32',
-                            help="Data type to be used, supports " + str(self.supportedDtype))
-=======
         parser.add_argument(
             "--embed-dtype", type=torch.dtype, default=torch.float32
         )  # will be overwritten based on args.embed_data_type and dtypeMap.
@@ -788,22 +733,16 @@
             default="float32",
             help="Data type to be used, supports " + str(self.supportedDtype),
         )
->>>>>>> cb582100
 
         return parser.parse_args()
 
     def checkArgs(self, args):
         super().checkArgs(args)
-<<<<<<< HEAD
-        if(args.embedding_data_type not in self.supportedDtype):
-            print("\t ERROR: Specified dtype: %d is not one of the supported commstyle: %s" % (args.data_type, str(self.supportedDtype)))
-=======
         if args.embed_data_type not in self.supportedDtype:
             print(
                 "\t ERROR: Specified dtype: %d is not one of the supported commstyle: %s"
                 % (args.embed_data_type, str(self.supportedDtype))
             )
->>>>>>> cb582100
             comms_utils.gracefulExit()
 
     def SparseDataDist(
@@ -1145,11 +1084,6 @@
 
                 res_mean_percentiles = []
                 res_percentiles = []
-<<<<<<< HEAD
-                # q-th percentile (used here): q% of the samples are LOWER than this value
-                # percent exceedance: q% of the samples are HIGHER than this value
-                print("\t{}\t{:>36}\t{:>12}\t{:>12}\t{:>12}\t{:>12}\t{:>12}\t{:>12}".format("iters","region","memory (B)","Latency(us):min","p50","p75","p95","sum(p50)"))
-=======
                 print(
                     "\t{}\t{:>36}\t{:>12}\t{:>12}\t{:>12}\t{:>12}\t{:>12}\t{:>12}".format(
                         "iters",
@@ -1162,7 +1096,6 @@
                         "sum(p50)",
                     )
                 )
->>>>>>> cb582100
                 for region_idx, cur_region in enumerate(all_timers):
                     # For each region, get data from different ranks. Compute percentiles for a given region.
                     all_rank_latency = []
@@ -1280,17 +1213,6 @@
     ):
         memSizes = self.getMemSizes(curDeviceData)
         for batchNum, (_, lS_o, lS_i, _) in enumerate(mConfig.train_ld):
-<<<<<<< HEAD
-            timers['iter_start'] = time.monotonic()
-
-            curIterSparseFeatures = SparseFeatures(mConfig.num_sparse_fea,
-                                                    self.expt_config.mini_batch_size,
-                                                    lS_o,
-                                                    lS_i,
-                                                    curDevice, global_rank,
-                                                    self.backendFuncs,
-                                                    self.collectiveArgs)
-=======
             timers["iter_start"] = time.monotonic()
 
             curIterSparseFeatures = SparseFeatures(
@@ -1303,7 +1225,6 @@
                 self.backendFuncs,
                 self.collectiveArgs,
             )
->>>>>>> cb582100
             # Exchange it among all the ranks, so that we have indices and offsets of only the tables we have but for the global mini-batch, not just local mini-batch.s
             g_offsets, g_indices = self.SparseDataDist(
                 mConfig.n_emb_per_rank,
@@ -1315,10 +1236,6 @@
 
             # Begin with reading the embedding table.
             self.backendFuncs.complete_accel_ops(self.collectiveArgs, initOp=True)
-<<<<<<< HEAD
-            timers['bef_emb_lookup'] = time.monotonic()
-            ly = self.paramNN.apply_emb(g_offsets, g_indices, curDeviceData['embeddingLayers'], mixed_dim=self.mixedDimFlag)
-=======
             timers["bef_emb_lookup"] = time.monotonic()
             ly = self.paramNN.apply_emb(
                 g_offsets,
@@ -1326,7 +1243,6 @@
                 curDeviceData["embedLayers"],
                 mixed_dim=self.mixedDimFlag,
             )
->>>>>>> cb582100
 
             # Start with fwd pass all-to-all, this is blocking communication.
             a2a_req = ""
@@ -1351,13 +1267,8 @@
                 self.backendFuncs.barrier(self.collectiveArgs)
 
             # back-prop: top layer, non-blocking between the top-layers.
-<<<<<<< HEAD
-            timers['bwd_top_ar_start'] = time.monotonic()
-            for curLayerIdx in range(len(curDeviceData['topLayers'])):
-=======
             timers["bwd_top_ar_start"] = time.monotonic()
             for curLayerIdx in range(len(curDeviceData["topLayers"])):
->>>>>>> cb582100
                 # Prepare collective arguments
                 self.collectiveArgs.ipTensor = curDeviceData["topLayers"][curLayerIdx]
                 self.collectiveArgs.asyncOp = True
@@ -1395,15 +1306,9 @@
                 self.backendFuncs.barrier(self.collectiveArgs)
 
             # back-prop: bottom layer, non-blocking between the layers.
-<<<<<<< HEAD
-            timers['bwd_bot_ar_start'] = time.monotonic()
-            for curLayerIdx in range(len(curDeviceData['botLayers'])):
-                self.collectiveArgs.ipTensor = curDeviceData['botLayers'][curLayerIdx]
-=======
             timers["bwd_bot_ar_start"] = time.monotonic()
             for curLayerIdx in range(len(curDeviceData["botLayers"])):
                 self.collectiveArgs.ipTensor = curDeviceData["botLayers"][curLayerIdx]
->>>>>>> cb582100
                 self.collectiveArgs.asyncOp = True
                 self.collectiveArgs.op = self.backendFuncs.get_reduce_op("sum")
                 self.backendFuncs.all_reduce(self.collectiveArgs)
@@ -1420,24 +1325,6 @@
             self.measured_regions["bwd_top_ar"]["memory"].append(sum(memSizes["top"]))
             self.measured_regions["bwd_bot_ar"]["memory"].append(sum(memSizes["bot"]))
 
-<<<<<<< HEAD
-            if(batchNum >= self.expt_config.warmup_batches):
-                self.computeTimes(timers)
-            self.intermed_region_memory(timers)
-
-
-            print(global_rank, timers['bwd_bot_ar_end'] - timers['iter_start'])
-
-    def runBench(self, mpi_env_params, comms_world_info, args):
-        """ Run num-batches iterations of the model (only comms-operations) """
-        if(self.expt_config.nw_stack == "pytorch-dist"):
-            # WARNING: expt_config is different from commsParams but using it as a placeholder here!
-            # FIXME: can we make it common
-            self.backendFuncs = PyTorchDistBackend(comms_world_info, self.expt_config)
-            self.backendFuncs.initialize_backend(comms_world_info.master_ip, comms_world_info.master_port, backend=self.expt_config.backend)
-        else:
-            logger.error("\t Input nw_stack {} or backend {} not supported! ".format(self.expt_config.nw_stack, self.expt_config.backend))
-=======
             if batchNum >= commsDlrmParams.warmup_batches:
                 self.computeTimes(timers)
             self.intermed_region_memory(timers)
@@ -1457,7 +1344,6 @@
                     commsDlrmParams.nw_stack, commsDlrmParams.backend
                 )
             )
->>>>>>> cb582100
             sys.exit()
 
         (
@@ -1479,9 +1365,6 @@
         self.my_rank = global_rank
 
         # Initializes the data for MLP, local embedding table
-<<<<<<< HEAD
-        curDeviceData = self.paramNN.initializeData(curDevice, self.backendFuncs, global_rank, mConfig.topMLP, mConfig.botMLP, mConfig.embeddingLayers)
-=======
         curDeviceData = self.paramNN.initializeData(
             curDevice,
             self.backendFuncs,
@@ -1490,7 +1373,6 @@
             mConfig.botMLP,
             mConfig.embedLayers,
         )
->>>>>>> cb582100
         host = os.uname()[1]
         timers = self.initTimers()
         self.collectiveArgs.timers = timers
@@ -1528,25 +1410,6 @@
             with open(comms_file, "w") as write_file:
                 json.dump(self.commDetails, write_file)
 
-<<<<<<< HEAD
-        measuredIters = self.expt_config.numBatches - self.expt_config.warmup_batches
-        self.reportBenchTime(global_rank, self.expt_config.warmup_batches, measuredIters, world_size, curDevice)
-
-    def setBench(self, args, mpi_env_params):
-        args.embedding_dtype = self.dtypeMap[args.embedding_data_type]
-        args.data_size = mpi_env_params['world_size'] * args.num_batches * args.mini_batch_size
-        args.device = "cuda"
-        if(mpi_env_params['global_rank'] == 0):
-            print("\t mpi-params: %s" % (mpi_env_params))
-
-        self.model = args.model
-        print("\t rank: %s args.model: %s model: %s " % (mpi_env_params['global_rank'], args.model, self.model))
-
-        self.expt_config = dlrmParamsHolder(args, mpi_env_params, self.benchTime)
-
-        if(mpi_env_params['global_rank'] == 0):
-            print("\t expt_config: %s " % (self.expt_config))
-=======
         measuredIters = commsDlrmParams.numBatches - commsDlrmParams.warmup_batches
         self.reportBenchTime(
             global_rank,
@@ -1567,13 +1430,14 @@
         if mpi_env_params["global_rank"] == 0:
             print("\t mpi-params: %s" % (mpi_env_params))
 
+        self.expt_config = dlrmParamsHolder(args, mpi_env_params, self.benchTime)
+
         self.model = args.model
         print(
             "\t rank: %s args.model: %s model: %s "
             % (mpi_env_params["global_rank"], args.model, self.model)
         )
 
->>>>>>> cb582100
 
 def main():
 
